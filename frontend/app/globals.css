@import url('https://fonts.googleapis.com/css2?family=Inter:wght@300;400;500;600;700&display=swap');

* {
  margin: 0;
  padding: 0;
  box-sizing: border-box;
}

:root {
<<<<<<< HEAD
  --primary-navy: #1a1d29;
  --secondary-navy: #252940;
  --accent-navy: #2d3347;
  --white: #ffffff;
  --light-gray: #f8f9fa;
  --border-gray: #e2e6ea;
  --text-light: #6c757d;
  --text-dark: #343a40;
  --success-green: #28a745;
  --warning-yellow: #ffc107;
  --error-red: #dc3545;
  --shadow: 0 2px 10px rgba(0,0,0,0.1);
  --shadow-heavy: 0 4px 20px rgba(0,0,0,0.15);
  --background-light: #f1f3f5;
  --card-background: #f8f9fa;
=======
  /* Modern Purple Theme */
  --primary-purple: #6366F1;
  --primary-purple-hover: #4F46E5;
  --primary-purple-light: #8B5CF6;
  --accent-purple: #A855F7;
  --accent-purple-light: #C084FC;
  --secondary-purple: #7C3AED;
  --purple-gradient: linear-gradient(135deg, #6366F1 0%, #8B5CF6 50%, #A855F7 100%);
  --purple-gradient-light: linear-gradient(135deg, rgba(99, 102, 241, 0.1) 0%, rgba(139, 92, 246, 0.1) 50%, rgba(168, 85, 247, 0.1) 100%);
  
  /* Neutral Colors */
  --background: #FAFBFC;
  --card: #FFFFFF;
  --card-hover: #F8FAFC;
  --border: #E2E8F0;
  --border-light: #F1F5F9;
  --text-primary: #1E293B;
  --text-secondary: #64748B;
  --text-muted: #94A3B8;
  --text-light: #CBD5E1;
  
  /* Status Colors */
  --success: #10B981;
  --success-light: #D1FAE5;
  --warning: #F59E0B;
  --warning-light: #FEF3C7;
  --error: #EF4444;
  --error-light: #FEE2E2;
  --info: #3B82F6;
  --info-light: #DBEAFE;
  
  /* Shadows */
  --shadow-sm: 0 1px 2px rgba(0,0,0,0.08);
  --shadow-md: 0 2px 4px rgba(0,0,0,0.12);
  --shadow-lg: 0 4px 8px rgba(0,0,0,0.15);
  --shadow-xl: 0 8px 16px rgba(0,0,0,0.15);
  
  /* Spacing */
  --spacing-xs: 4px;
  --spacing-sm: 8px;
  --spacing-md: 12px;
  --spacing-lg: 16px;
  --spacing-xl: 24px;
  --spacing-2xl: 32px;
  
  /* Border Radius */
  --radius-sm: 4px;
  --radius-md: 8px;
  --radius-lg: 12px;
  --radius-full: 50%;
>>>>>>> 7a28a271
}

body {
  font-family: 'Inter', -apple-system, BlinkMacSystemFont, 'Segoe UI', Roboto, sans-serif;
  background-color: var(--background);
  color: var(--text-primary);
  line-height: 1.5;
  font-weight: 400;
  -webkit-font-smoothing: antialiased;
  -moz-osx-font-smoothing: grayscale;
}

/* Form Components */
.form-group {
  margin-bottom: var(--spacing-lg);
}

.form-label {
  display: block;
  margin-bottom: var(--spacing-sm);
  font-weight: 600;
  font-size: 14px;
  color: var(--text-primary);
  line-height: 1.25;
}

.form-input {
  width: 100%;
  padding: var(--spacing-md) var(--spacing-lg);
  border: 2px solid var(--border);
  border-radius: var(--radius-md);
  font-size: 16px;
  font-family: inherit;
  background: var(--card);
  color: var(--text-primary);
  transition: all 0.15s ease-in-out;
}

.form-input:focus {
  border-color: var(--primary-purple);
  outline: none;
  box-shadow: 0 0 0 3px rgba(99, 102, 241, 0.1);
}

.form-input::placeholder {
  color: var(--text-muted);
}

/* Card Components */
.card {
  background-color: var(--card);
  border-radius: var(--radius-lg);
  box-shadow: var(--shadow-sm);
  border: 1px solid var(--border);
  overflow: hidden;
  transition: all 0.15s ease-in-out;
}

.card:hover {
  box-shadow: var(--shadow-lg);
  transform: translateY(-1px);
}

.card-header {
  padding: var(--spacing-lg) var(--spacing-xl);
  border-bottom: 1px solid var(--border);
  display: flex;
  align-items: center;
  justify-content: space-between;
  background: var(--card);
}

.card-title {
  font-size: 16px;
  font-weight: 600;
  color: var(--text-primary);
  line-height: 1.25;
}

.card-body {
  padding: var(--spacing-lg) var(--spacing-xl);
}

/* Button Components */
.btn-primary {
  background: var(--purple-gradient);
  color: white;
  border: none;
  border-radius: var(--radius-lg);
  padding: var(--spacing-md) var(--spacing-2xl);
  font-size: 16px;
  font-weight: 600;
  font-family: inherit;
  cursor: pointer;
  display: inline-flex;
  align-items: center;
  justify-content: center;
  text-decoration: none;
  transition: all 0.15s ease-in-out;
  min-height: 48px;
  box-shadow: 0 4px 12px rgba(99, 102, 241, 0.3);
}

.btn-primary:hover {
  transform: translateY(-2px);
  box-shadow: 0 8px 24px rgba(99, 102, 241, 0.4);
}

.btn-primary:active {
  transform: translateY(0);
  box-shadow: 0 2px 8px rgba(99, 102, 241, 0.3);
}

.btn-outline {
  background-color: transparent;
  color: var(--primary-purple);
  border: 2px solid var(--primary-purple);
  border-radius: var(--radius-lg);
  padding: var(--spacing-md) var(--spacing-2xl);
  font-size: 16px;
  font-weight: 600;
  font-family: inherit;
  cursor: pointer;
  display: inline-flex;
  align-items: center;
  justify-content: center;
  text-decoration: none;
  transition: all 0.15s ease-in-out;
  min-height: 48px;
}

.btn-outline:hover {
  background: var(--purple-gradient);
  color: white;
  transform: translateY(-1px);
  box-shadow: var(--shadow-md);
}

.btn-secondary {
  background-color: var(--card-hover);
  color: var(--text-primary);
  border: 1px solid var(--border);
  border-radius: var(--radius-lg);
  padding: var(--spacing-md) var(--spacing-2xl);
  font-size: 16px;
  font-weight: 600;
  font-family: inherit;
  cursor: pointer;
  display: inline-flex;
  align-items: center;
  justify-content: center;
  text-decoration: none;
  transition: all 0.15s ease-in-out;
  min-height: 48px;
}

.btn-secondary:hover {
  background-color: var(--border-light);
  transform: translateY(-1px);
  box-shadow: var(--shadow-sm);
}

/* Additional Form Styles */
.form-textarea {
  width: 100%;
  padding: var(--spacing-md) var(--spacing-lg);
  border: 1px solid var(--linkedin-border);
  border-radius: var(--radius-md);
  font-size: 14px;
  font-family: inherit;
  background: var(--linkedin-card);
  color: var(--linkedin-text-primary);
  transition: all 0.15s ease-in-out;
  resize: vertical;
  min-height: 80px;
}

.form-textarea:focus {
  border-color: var(--linkedin-blue);
  outline: none;
  box-shadow: 0 0 0 2px rgba(10, 102, 194, 0.1);
}

.form-textarea::placeholder {
  color: var(--linkedin-text-muted);
}

/* Avatar Components */
.user-avatar {
  width: 40px;
  height: 40px;
  border-radius: var(--radius-full);
  background-color: var(--linkedin-blue);
  color: var(--linkedin-card);
  display: flex;
  align-items: center;
  justify-content: center;
  font-weight: 600;
  font-size: 16px;
  overflow: hidden;
  flex-shrink: 0;
}

.user-avatar img {
  width: 100%;
  height: 100%;
  object-fit: cover;
}

.user-avatar-sm {
  width: 32px;
  height: 32px;
  font-size: 14px;
}

.user-avatar-lg {
  width: 56px;
  height: 56px;
  font-size: 20px;
}

.friend-avatar {
  position: relative;
  width: 32px;
  height: 32px;
  border-radius: var(--radius-full);
  background-color: var(--linkedin-blue);
  color: var(--linkedin-card);
  display: flex;
  align-items: center;
  justify-content: center;
  font-size: 14px;
  font-weight: 600;
  overflow: hidden;
  flex-shrink: 0;
}

.online-indicator {
  position: absolute;
  bottom: -2px;
  right: -2px;
  width: 12px;
  height: 12px;
  background-color: var(--linkedin-success);
  border: 2px solid var(--linkedin-card);
  border-radius: var(--radius-full);
}

/* Utility Classes */
.notification-badge {
  position: absolute;
  top: -4px;
  right: -4px;
  background-color: var(--linkedin-error);
  color: var(--linkedin-card);
  border-radius: var(--radius-full);
  width: 20px;
  height: 20px;
  font-size: 12px;
  font-weight: 600;
  display: flex;
  align-items: center;
  justify-content: center;
  border: 2px solid var(--linkedin-card);
}

/* Typography Utilities */
.text-primary {
  color: var(--linkedin-text-primary);
}

.text-secondary {
  color: var(--linkedin-text-secondary);
}

.text-muted {
  color: var(--linkedin-text-muted);
}

.text-sm {
  font-size: 14px;
}

.text-xs {
  font-size: 12px;
}

.font-semibold {
  font-weight: 600;
}

.font-medium {
  font-weight: 500;
}

/* Layout Utilities */
.flex {
  display: flex;
}

.flex-col {
  flex-direction: column;
}

.items-center {
  align-items: center;
}

.justify-between {
  justify-content: space-between;
}

.gap-2 {
  gap: var(--spacing-sm);
}

.gap-3 {
  gap: var(--spacing-md);
}

.gap-4 {
  gap: var(--spacing-lg);
}

.mb-2 {
  margin-bottom: var(--spacing-sm);
}

.mb-3 {
  margin-bottom: var(--spacing-md);
}

.mb-4 {
  margin-bottom: var(--spacing-lg);
}

/* Hover States */
.hover-bg {
  transition: background-color 0.15s ease-in-out;
}

.hover-bg:hover {
  background-color: var(--card-hover);
}

/* Modern Effects */
.glassmorphism {
  background: rgba(255, 255, 255, 0.1);
  backdrop-filter: blur(10px);
  border: 1px solid rgba(255, 255, 255, 0.2);
}

.gradient-text {
  background: var(--purple-gradient);
  -webkit-background-clip: text;
  -webkit-text-fill-color: transparent;
  background-clip: text;
}

.floating-animation {
  animation: float 3s ease-in-out infinite;
}

@keyframes float {
  0%, 100% { transform: translateY(0px); }
  50% { transform: translateY(-10px); }
}

.fade-in {
  animation: fadeIn 0.5s ease-in-out;
}

@keyframes fadeIn {
  from { opacity: 0; transform: translateY(20px); }
  to { opacity: 1; transform: translateY(0); }
}

.pulse {
  animation: pulse 2s infinite;
}

@keyframes pulse {
  0%, 100% { opacity: 1; }
  50% { opacity: 0.7; }
}

/* Interactive Elements */
.interactive {
  transition: all 0.2s ease-in-out;
}

.interactive:hover {
  transform: translateY(-2px);
  box-shadow: var(--shadow-md);
}

/* Progress Bar */
.progress-bar {
  width: 100%;
  height: 8px;
  background-color: var(--border-light);
  border-radius: var(--radius-full);
  overflow: hidden;
}

.progress-fill {
  height: 100%;
  background: var(--purple-gradient);
  border-radius: var(--radius-full);
  transition: width 0.3s ease-in-out;
}

/* Responsive Design */
@media (max-width: 768px) {
  .card-body {
    padding: var(--spacing-md) var(--spacing-lg);
  }

  .card-header {
    padding: var(--spacing-md) var(--spacing-lg);
  }
  
  .btn-primary,
  .btn-outline,
  .btn-secondary {
    padding: var(--spacing-sm) var(--spacing-lg);
    font-size: 14px;
  }
}<|MERGE_RESOLUTION|>--- conflicted
+++ resolved
@@ -7,23 +7,6 @@
 }
 
 :root {
-<<<<<<< HEAD
-  --primary-navy: #1a1d29;
-  --secondary-navy: #252940;
-  --accent-navy: #2d3347;
-  --white: #ffffff;
-  --light-gray: #f8f9fa;
-  --border-gray: #e2e6ea;
-  --text-light: #6c757d;
-  --text-dark: #343a40;
-  --success-green: #28a745;
-  --warning-yellow: #ffc107;
-  --error-red: #dc3545;
-  --shadow: 0 2px 10px rgba(0,0,0,0.1);
-  --shadow-heavy: 0 4px 20px rgba(0,0,0,0.15);
-  --background-light: #f1f3f5;
-  --card-background: #f8f9fa;
-=======
   /* Modern Purple Theme */
   --primary-purple: #6366F1;
   --primary-purple-hover: #4F46E5;
@@ -74,7 +57,6 @@
   --radius-md: 8px;
   --radius-lg: 12px;
   --radius-full: 50%;
->>>>>>> 7a28a271
 }
 
 body {
@@ -164,7 +146,7 @@
   color: white;
   border: none;
   border-radius: var(--radius-lg);
-  padding: var(--spacing-md) var(--spacing-2xl);
+  padding: var(--spacing-md) var(--spacing-xl);
   font-size: 16px;
   font-weight: 600;
   font-family: inherit;
@@ -192,8 +174,8 @@
   background-color: transparent;
   color: var(--primary-purple);
   border: 2px solid var(--primary-purple);
-  border-radius: var(--radius-lg);
-  padding: var(--spacing-md) var(--spacing-2xl);
+  border-radius: var(--radius-md);
+  padding: var(--spacing-sm) var(--spacing-lg);
   font-size: 16px;
   font-weight: 600;
   font-family: inherit;
