'use client'

import { useState, useRef } from 'react'
import { useRouter } from 'next/navigation'
import Image from 'next/image'
import Link from 'next/link'
import styles from './RegisterForm.module.css'

export default function RegisterForm() {
  const router = useRouter()
<<<<<<< HEAD
  // Removed step management - now single step
=======

>>>>>>> dbb5aac3
  const [formData, setFormData] = useState({
    email: '',
    password: '',
    first_name: '',
    last_name: '',
    date_of_birth: '',
    nickname: '',
    about_me: '',
  })
  const [errors, setErrors] = useState({})
  const [isSubmitting, setIsSubmitting] = useState(false)
  const [submitError, setSubmitError] = useState('')
  const [isConflictError, setIsConflictError] = useState(false)
  const [avatarPreview, setAvatarPreview] = useState(null)
  const fileInputRef = useRef(null)

<<<<<<< HEAD
  // Removed step management - now single step

=======
>>>>>>> dbb5aac3
  // Get API URL from environment variable
  const API_URL = process.env.NEXT_PUBLIC_API_URL || 'http://localhost:8080'

  const handleChange = (e) => {
    const { name, value } = e.target
    setFormData(prev => ({ ...prev, [name]: value }))
    
    // Clear error when user starts typing
    if (errors[name]) {
      setErrors(prev => ({ ...prev, [name]: '' }))
    }
  }

  const handleAvatarChange = (e) => {
    const file = e.target.files[0]
    if (!file) return

    if (file.size > 5 * 1024 * 1024) { // 5MB limit
      setErrors(prev => ({ 
        ...prev, 
        avatar: 'Image size should be less than 5MB' 
      }))
      return
    }

    if (!['image/jpeg', 'image/png', 'image/gif'].includes(file.type)) {
      setErrors(prev => ({ 
        ...prev, 
        avatar: 'Only JPEG, PNG and GIF images are allowed' 
      }))
      return
    }

    const reader = new FileReader()
    reader.onload = (e) => {
      setAvatarPreview(e.target.result)
    }
    reader.readAsDataURL(file)
    setErrors(prev => ({ ...prev, avatar: '' }))
  }

  const validateForm = () => {
    const newErrors = {}
    
    // Email validation
    if (!formData.email) {
      newErrors.email = 'Email is required'
    } else if (!/\S+@\S+\.\S+/.test(formData.email)) {
      newErrors.email = 'Email is invalid'
    }
    
    // Password validation
    if (!formData.password) {
      newErrors.password = 'Password is required'
    } else if (formData.password.length < 8) {
      newErrors.password = 'Password must be at least 8 characters'
    } else if (!/(?=.*[a-z])(?=.*[A-Z])(?=.*\d)/.test(formData.password)) {
      newErrors.password = 'Password must contain uppercase, lowercase and number'
    }
    
    // Name validation
    if (!formData.first_name) {
      newErrors.first_name = 'First name is required'
    }
    
    if (!formData.last_name) {
      newErrors.last_name = 'Last name is required'
    }
    
    // Date of birth validation
    if (!formData.date_of_birth) {
      newErrors.date_of_birth = 'Date of birth is required'
    } else {
      const birthDate = new Date(formData.date_of_birth)
      const today = new Date()
      let age = today.getFullYear() - birthDate.getFullYear()
      const monthDiff = today.getMonth() - birthDate.getMonth()
      
      if (monthDiff < 0 || (monthDiff === 0 && today.getDate() < birthDate.getDate())) {
        age--
      }
      
      if (age < 13) {
        newErrors.date_of_birth = 'You must be at least 13 years old'
      }
    }
    
    // Optional field validations
    if (formData.nickname && formData.nickname.length > 50) {
      newErrors.nickname = 'Nickname must be less than 50 characters'
    }
    
    if (formData.about_me && formData.about_me.length > 500) {
      newErrors.about_me = 'About me must be less than 500 characters'
    }
    
    setErrors(newErrors)
    return Object.keys(newErrors).length === 0
  }

  const getPasswordStrength = () => {
    const { password } = formData
    if (!password) return { strength: 0, label: '' }
    
    let strength = 0
    if (password.length >= 8) strength += 1
    if (/[A-Z]/.test(password)) strength += 1
    if (/[a-z]/.test(password)) strength += 1
    if (/\d/.test(password)) strength += 1
    if (/[^A-Za-z0-9]/.test(password)) strength += 1
    
    const labels = ['Weak', 'Fair', 'Good', 'Strong', 'Excellent']
    return { 
      strength, 
      label: labels[strength - 1] || ''
    }
  }

  const handleSubmit = async (e) => {
    e.preventDefault()
    
    if (!validateForm()) {
      return
    }
    
    setIsSubmitting(true)
    setSubmitError('')
    
    try {
      // Step 1: Register user with JSON data
      const jsonData = {
        email: formData.email,
        password: formData.password,
        first_name: formData.first_name,
        last_name: formData.last_name,
        date_of_birth: formData.date_of_birth,
      }
      
      // Add optional fields only if they have values
      if (formData.nickname) jsonData.nickname = formData.nickname
      if (formData.about_me) jsonData.about_me = formData.about_me
      
      const registerResponse = await fetch(`${API_URL}/api/auth/register`, {
        method: 'POST',
        headers: {
          'Content-Type': 'application/json',
        },
        body: JSON.stringify(jsonData),
        credentials: 'include', // Important for cookies
      })
      
      const registerData = await registerResponse.json()
      
      if (!registerResponse.ok) {
        if (registerResponse.status === 409) {
          throw new Error('An account with this email already exists. Please try signing in instead.')
        }
        throw new Error(registerData.error?.message || registerData.message || 'Registration failed')
      }
      
      // Step 2: If we have an avatar, upload it
      if (fileInputRef.current && fileInputRef.current.files[0]) {
        const avatarFormData = new FormData()
        avatarFormData.append('avatar', fileInputRef.current.files[0])
        
        const avatarResponse = await fetch(`${API_URL}/api/upload/avatar`, {
          method: 'POST',
          body: avatarFormData,
          credentials: 'include', // Important for cookies
        })
        
        if (!avatarResponse.ok) {
          console.error('Avatar upload failed, but registration was successful')
          // Continue with registration success even if avatar upload fails
        } else {
          const avatarData = await avatarResponse.json()
          
          // Step 3: Update user profile with avatar path
          if (avatarData.file_path) {
            const updateResponse = await fetch(`${API_URL}/api/auth/profile/update`, {
              method: 'PUT',
              headers: {
                'Content-Type': 'application/json',
              },
              body: JSON.stringify({
                avatar_path: avatarData.file_path
              }),
              credentials: 'include',
            })
            
            if (!updateResponse.ok) {
              console.error('Profile update with avatar failed, but registration was successful')
            }
          }
        }
      }
      
      // Registration successful
      router.push('/feed')
    } catch (error) {
      setSubmitError(error.message)
      setIsConflictError(error.message.includes('already exists'))
      console.error('Registration error:', error)
    } finally {
      setIsSubmitting(false)
    }
  }

  const passwordStrength = getPasswordStrength()

  // Removed step-based validation - now using complete form validation

  // Removed progress bar - single step form

  // Render all fields in single form
  const renderAllFields = () => (
    <div className={styles.stepContent}>
      <h3 className={styles.stepTitle}>Create Your Account</h3>
      <p className={styles.stepDescription}>Fill in your details to get started</p>
      
      {/* Account Credentials */}
      <div className={styles.sectionTitle}>Account Information</div>
      <div className={styles.formGroup}>
        <label className={styles.formLabel} htmlFor="email">
          Email Address <span className={styles.required}>*</span>
        </label>
        <input
          type="email"
          id="email"
          name="email"
          className={`${styles.formInput} ${errors.email ? styles.inputError : ''}`}
          placeholder="you@company.com"
          value={formData.email}
          onChange={handleChange}
          required
        />
        {errors.email && <div className={styles.errorText}>{errors.email}</div>}
      </div>
      
      <div className={styles.formGroup}>
        <label className={styles.formLabel} htmlFor="password">
          Password <span className={styles.required}>*</span>
        </label>
        <input
          type="password"
          id="password"
          name="password"
          className={`${styles.formInput} ${errors.password ? styles.inputError : ''}`}
          placeholder="Create a strong password"
          value={formData.password}
          onChange={handleChange}
          required
        />
        {formData.password && (
          <div className={styles.passwordStrength}>
            <div className={styles.strengthBar}>
              <div 
                className={styles.strengthFill} 
                style={{ 
                  width: `${(passwordStrength.strength / 5) * 100}%`,
                  backgroundColor: 
                    passwordStrength.strength <= 1 ? 'var(--error)' :
                    passwordStrength.strength <= 3 ? 'var(--warning)' : 
                    'var(--success)'
                }}
              ></div>
            </div>
            <span className={styles.strengthLabel}>{passwordStrength.label}</span>
          </div>
        )}
        {errors.password && <div className={styles.errorText}>{errors.password}</div>}
        <div className={styles.passwordHint}>
          At least 8 characters with uppercase, lowercase, and numbers
        </div>
      </div>

      {/* Personal Information */}
      <div className={styles.sectionTitle}>Personal Information</div>
      <div className={styles.nameFields}>
        <div className={styles.formGroup}>
          <label className={styles.formLabel} htmlFor="first_name">
            First Name <span className={styles.required}>*</span>
          </label>
          <input
            type="text"
            id="first_name"
            name="first_name"
            className={`${styles.formInput} ${errors.first_name ? styles.inputError : ''}`}
            placeholder="John"
            value={formData.first_name}
            onChange={handleChange}
            required
          />
          {errors.first_name && <div className={styles.errorText}>{errors.first_name}</div>}
        </div>
        
        <div className={styles.formGroup}>
          <label className={styles.formLabel} htmlFor="last_name">
            Last Name <span className={styles.required}>*</span>
          </label>
          <input
            type="text"
            id="last_name"
            name="last_name"
            className={`${styles.formInput} ${errors.last_name ? styles.inputError : ''}`}
            placeholder="Doe"
            value={formData.last_name}
            onChange={handleChange}
            required
          />
          {errors.last_name && <div className={styles.errorText}>{errors.last_name}</div>}
        </div>
      </div>
      
      <div className={styles.formGroup}>
        <label className={styles.formLabel} htmlFor="date_of_birth">
          Date of Birth <span className={styles.required}>*</span>
        </label>
        <input
          type="date"
          id="date_of_birth"
          name="date_of_birth"
          className={`${styles.formInput} ${errors.date_of_birth ? styles.inputError : ''}`}
          value={formData.date_of_birth}
          onChange={handleChange}
          required
        />
        {errors.date_of_birth && <div className={styles.errorText}>{errors.date_of_birth}</div>}
      </div>

      {/* Optional Profile Details */}
      <div className={styles.sectionTitle}>Profile Details <span className={styles.optional}>(optional)</span></div>
      <div className={styles.formGroup}>
        <label className={styles.formLabel} htmlFor="avatar">
          Profile Picture <span className={styles.optional}>(optional)</span>
        </label>
        <div className={styles.avatarUpload}>
          <div 
            className={styles.avatarPreview}
            onClick={() => fileInputRef.current.click()}
          >
            {avatarPreview ? (
              <Image 
                src={avatarPreview} 
                alt="Avatar preview" 
                width={120} 
                height={120}
                className={styles.avatarImage}
              />
            ) : (
              <div className={styles.avatarPlaceholder}>
                <div className={styles.uploadIcon}>📸</div>
                <span>Click to upload photo</span>
              </div>
            )}
          </div>
          <input
            type="file"
            id="avatar"
            name="avatar"
            ref={fileInputRef}
            className={styles.fileInput}
            onChange={handleAvatarChange}
            accept="image/jpeg,image/png,image/gif"
          />
        </div>
        {errors.avatar && <div className={styles.errorText}>{errors.avatar}</div>}
      </div>
      
      <div className={styles.formGroup}>
        <label className={styles.formLabel} htmlFor="nickname">
          Nickname <span className={styles.optional}>(optional)</span>
        </label>
        <input
          type="text"
          id="nickname"
          name="nickname"
          className={`${styles.formInput} ${errors.nickname ? styles.inputError : ''}`}
          placeholder="How would you like to be called?"
          value={formData.nickname}
          onChange={handleChange}
          maxLength={50}
        />
        <div className={styles.charCounter}>
          {formData.nickname.length}/50 characters
        </div>
        {errors.nickname && <div className={styles.errorText}>{errors.nickname}</div>}
      </div>
      
      <div className={styles.formGroup}>
        <label className={styles.formLabel} htmlFor="about_me">
          About Me <span className={styles.optional}>(optional)</span>
        </label>
        <textarea
          id="about_me"
          name="about_me"
          className={`${styles.formTextarea} ${errors.about_me ? styles.inputError : ''}`}
          placeholder="Tell us about your professional background and interests..."
          value={formData.about_me}
          onChange={handleChange}
          maxLength={500}
          rows={4}
        ></textarea>
        <div className={styles.charCounter}>
          {formData.about_me.length}/500 characters
        </div>
        {errors.about_me && <div className={styles.errorText}>{errors.about_me}</div>}
      </div>
    </div>
  )

  return (
    <form className={styles.registerForm} onSubmit={handleSubmit}>
      {submitError && (
        <div className={`${styles.errorMessage} ${isConflictError ? styles.conflict : ''}`}>
          {submitError}
          {isConflictError && (
            <div className={styles.errorActions}>
              <Link href="/" className="btn-outline">
                Go to Sign In
              </Link>
              <button 
                type="button" 
                className="btn-secondary"
                onClick={() => {
                  setSubmitError('')
                  setIsConflictError(false)
                }}
              >
                Try Different Email
              </button>
            </div>
          )}
        </div>
      )}

      {/* All Form Fields */}
      {renderAllFields()}

      {/* Submit Button */}
      <div className={styles.submitSection}>
        <button 
          type="submit" 
          className={styles.btnRegister}
          disabled={isSubmitting}
        >
          {isSubmitting ? (
            <>
              <span className="pulse">Creating Account...</span>
            </>
          ) : (
            'Create Account 🚀'
          )}
        </button>
      </div>
      
      <div className={styles.registerFooter}>
        Already have an account? <Link href="/" className={styles.registerLink}>Sign in</Link>
      </div>
    </form>
  )
}<|MERGE_RESOLUTION|>--- conflicted
+++ resolved
@@ -8,11 +8,7 @@
 
 export default function RegisterForm() {
   const router = useRouter()
-<<<<<<< HEAD
-  // Removed step management - now single step
-=======
-
->>>>>>> dbb5aac3
+
   const [formData, setFormData] = useState({
     email: '',
     password: '',
@@ -29,11 +25,6 @@
   const [avatarPreview, setAvatarPreview] = useState(null)
   const fileInputRef = useRef(null)
 
-<<<<<<< HEAD
-  // Removed step management - now single step
-
-=======
->>>>>>> dbb5aac3
   // Get API URL from environment variable
   const API_URL = process.env.NEXT_PUBLIC_API_URL || 'http://localhost:8080'
 
