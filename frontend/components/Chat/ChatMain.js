'use client'

import { useState, useEffect, useRef, useCallback } from 'react'
import { useAuth } from '../../contexts/AuthContext'
import { useWebSocket } from '../../contexts/WebSocketContext'
import GroupChatInfo from './GroupChatInfo'
import styles from './ChatMain.module.css'

export default function ChatMain({ conversation }) {
  const { user } = useAuth()
  const {
    sendPrivateMessage,
    sendGroupMessage,
    sendTypingIndicator,
    markAsRead,
    getConversationMessages,
    getConversationId,
    getTypingUsers,
    isUserOnline,
    markConversationAsRead
  } = useWebSocket()

  const [newMessage, setNewMessage] = useState('')
  const [isTyping, setIsTyping] = useState(false)
<<<<<<< HEAD
  const [selectedImage, setSelectedImage] = useState(null)
  const [imagePreview, setImagePreview] = useState(null)
=======
  const [showGroupInfo, setShowGroupInfo] = useState(false)
>>>>>>> dbb5aac3
  const messagesEndRef = useRef(null)
  const typingTimeoutRef = useRef(null)
  const fileInputRef = useRef(null)

  const API_URL = process.env.NEXT_PUBLIC_API_URL || 'http://localhost:8080'

  // Get conversation ID and messages
  const conversationId = conversation 
    ? getConversationId(
        conversation.isGroup ? null : user?.id,
        conversation.isGroup ? null : conversation.id,
        conversation.isGroup ? conversation.id : null
      )
    : null

  const messages = conversationId ? getConversationMessages(conversationId) : []
  const typingUsers = conversationId ? getTypingUsers(conversationId) : []

  // Auto scroll to bottom when new messages arrive
  const scrollToBottom = useCallback(() => {
    messagesEndRef.current?.scrollIntoView({ behavior: 'smooth' })
  }, [])

  useEffect(() => {
    scrollToBottom()
  }, [messages, scrollToBottom])

  // Mark conversation as read when it's selected
  useEffect(() => {
    if (conversationId) {
      markConversationAsRead(conversationId)
      
      // Send read status to other user for private conversations
      if (!conversation?.isGroup && conversation?.id) {
        markAsRead(conversation.id)
      }
    }
  }, [conversationId, conversation, markConversationAsRead, markAsRead])

  // Handle typing indicator
  const handleTyping = useCallback((isCurrentlyTyping) => {
    if (isCurrentlyTyping !== isTyping) {
      setIsTyping(isCurrentlyTyping)
      
      if (conversation) {
        if (conversation.isGroup) {
          sendTypingIndicator(null, conversation.id, isCurrentlyTyping)
        } else {
          sendTypingIndicator(conversation.id, null, isCurrentlyTyping)
        }
      }
    }
  }, [isTyping, conversation, sendTypingIndicator])

  const handleInputChange = (e) => {
    setNewMessage(e.target.value)
    
    // Handle typing indicator
    if (e.target.value.trim() && !isTyping) {
      handleTyping(true)
    }
    
    // Clear existing timeout
    if (typingTimeoutRef.current) {
      clearTimeout(typingTimeoutRef.current)
    }
    
    // Set timeout to stop typing indicator
    typingTimeoutRef.current = setTimeout(() => {
      handleTyping(false)
    }, 3000)
  }

  const handleImageSelect = (e) => {
    const file = e.target.files[0]
    if (!file) return

    if (file.size > 5 * 1024 * 1024) { // 5MB limit
      alert('Image size should be less than 5MB')
      return
    }

    if (!['image/jpeg', 'image/png', 'image/gif'].includes(file.type)) {
      alert('Only JPEG, PNG and GIF images are allowed')
      return
    }

    setSelectedImage(file)
    const reader = new FileReader()
    reader.onload = (e) => {
      setImagePreview(e.target.result)
    }
    reader.readAsDataURL(file)
  }

  const handleSendMessage = async (e) => {
    e.preventDefault()
    if ((!newMessage.trim() && !selectedImage) || !conversation) return

    // Handle image upload first if there's an image
    let imagePath = null
    if (selectedImage) {
      try {
        const formData = new FormData()
        formData.append('image', selectedImage)

        const response = await fetch(`${API_URL}/api/upload/chat`, {
          method: 'POST',
          body: formData,
          credentials: 'include',
        })

        if (!response.ok) {
          throw new Error('Failed to upload image')
        }

        const uploadData = await response.json()
        imagePath = uploadData.data.file_path
      } catch (error) {
        console.error('Image upload failed:', error)
        alert('Failed to upload image. Please try again.')
        return
      }
    }

    const messageContent = newMessage.trim() || (imagePath ? '[Image]' : '')
    setNewMessage('')
    setSelectedImage(null)
    setImagePreview(null)
    
    // Stop typing indicator
    handleTyping(false)
    if (typingTimeoutRef.current) {
      clearTimeout(typingTimeoutRef.current)
    }

<<<<<<< HEAD
    // Send message via WebSocket (note: may need backend changes to support image_path)
    const success = conversation.isGroup 
=======
    // Optimistically add message to UI
    const tempMessage = {
      id: Date.now(), // Temporary ID
      content: messageContent,
      from: user.id,
      timestamp: new Date().toISOString(),
      isOwn: true,
      isPending: true // Flag to show it's being sent
    }

    // Add to messages immediately for better UX
    const conversationId = getConversationId(
      conversation.isGroup ? null : user?.id,
      conversation.isGroup ? null : conversation.id,
      conversation.isGroup ? conversation.id : null
    )

    // Send message via WebSocket first
    const wsSuccess = conversation.isGroup 
>>>>>>> dbb5aac3
      ? sendGroupMessage(conversation.id, messageContent)
      : sendPrivateMessage(conversation.id, messageContent)

    if (!wsSuccess) {
      // WebSocket not available, fallback to REST API
      try {
        const endpoint = conversation.isGroup 
          ? `${API_URL}/api/chat/messages/group`
          : `${API_URL}/api/chat/messages/private`
        
        const requestBody = conversation.isGroup 
          ? { group_id: conversation.id, content: messageContent }
          : { receiver_id: conversation.id, content: messageContent }

        const response = await fetch(endpoint, {
          method: 'POST',
          headers: {
            'Content-Type': 'application/json',
          },
          credentials: 'include',
          body: JSON.stringify(requestBody)
        })

        if (!response.ok) {
          throw new Error('Failed to send message')
        }

        const data = await response.json()
        if (data.success) {
          // Message sent successfully via REST API
          console.log('Message sent via REST API')
        }
      } catch (error) {
        console.error('Failed to send message:', error)
        // Could show error notification here
      }
    }
  }

  const clearImagePreview = () => {
    setSelectedImage(null)
    setImagePreview(null)
    if (fileInputRef.current) {
      fileInputRef.current.value = ''
    }
  }

  const formatTime = (timestamp) => {
    const date = new Date(timestamp)
    const now = new Date()
    const diffInHours = (now - date) / (1000 * 60 * 60)

    if (diffInHours < 24) {
      return date.toLocaleTimeString([], { hour: '2-digit', minute: '2-digit' })
    } else {
      return date.toLocaleDateString([], { month: 'short', day: 'numeric' })
    }
  }

  const getUserName = (userId) => {
    // In a real app, you'd have user data available
    // For now, return a placeholder
    return `User ${userId}`
  }

  if (!conversation) {
    return (
      <div className={styles.chatMain}>
        <div className={styles.noConversation}>
          <i className="fas fa-comments"></i>
          <h3>Select a conversation to start chatting</h3>
          <p>Choose from your existing conversations or start a new one</p>
        </div>
      </div>
    )
  }

  const isOnline = conversation.isGroup ? true : isUserOnline(conversation.id)

  return (
    <div className={styles.chatMain}>
      <div className={styles.chatHeader}>
        <div className="friend-avatar">
          {conversation.isGroup ? (
            <i className="fas fa-users"></i>
          ) : (
            <>
              {conversation.avatar_path ? (
                <img 
                  src={`${API_URL}${conversation.avatar_path}`} 
                  alt={conversation.name}
                />
              ) : (
                conversation.initials
              )}
              {isOnline && <div className="online-indicator"></div>}
            </>
          )}
        </div>
        <div>
          <div className={styles.chatHeaderName}>{conversation.name}</div>
          <div className={styles.chatHeaderStatus}>
            {conversation.isGroup ? (
              `${conversation.memberCount || 0} members`
            ) : (
              isOnline ? 'Active now' : 'Last seen recently'
            )}
          </div>
        </div>
        <div className={styles.chatHeaderActions}>
          <i className="fas fa-phone"></i>
          <i className="fas fa-video"></i>
          {conversation.isGroup && (
            <i 
              className="fas fa-info-circle"
              onClick={() => setShowGroupInfo(true)}
              style={{ cursor: 'pointer' }}
            ></i>
          )}
        </div>
      </div>
      
      <div className={styles.chatMessages}>
        {messages.length === 0 ? (
          <div className={styles.emptyMessages}>
            <i className="fas fa-comments"></i>
            <p>No messages yet. Start the conversation!</p>
          </div>
        ) : (
          messages.map(message => (
            <div 
              key={message.id} 
              className={`${styles.message} ${message.isOwn ? styles.own : ''}`}
            >
              {!message.isOwn && conversation.isGroup && (
                <div className={styles.messageSender}>
                  {message.sender?.first_name || `User ${message.from}`}
                </div>
              )}
<<<<<<< HEAD
              <div className={styles.messageBubble}>
                {message.image_path && (
                  <div className={styles.messageImage}>
                    <img 
                      src={`${API_URL}${message.image_path}`} 
                      alt="Shared image" 
                      loading="lazy"
                    />
                  </div>
                )}
                {message.content && message.content !== '[Image]' && (
                  <div className={styles.messageText}>{message.content}</div>
                )}
                <div className={styles.messageTime}>
                  {formatTime(message.timestamp)}
                  {message.isOwn && !conversation.isGroup && (
                    <i className={`fas ${message.read_at ? 'fa-check-double' : 'fa-check'} ${styles.readStatus}`}></i>
                  )}
                </div>
=======
              <div className={styles.messageContent}>
                {message.content}
                {message.isPending && (
                  <span className={styles.pendingIndicator}>
                    <i className="fas fa-clock"></i>
                  </span>
                )}
              </div>
              <div className={styles.messageTime}>
                {formatTime(message.timestamp)}
>>>>>>> dbb5aac3
              </div>
            </div>
          ))
        )}
        
        {typingUsers.length > 0 && (
          <div className={styles.typingIndicator}>
            <i className="fas fa-ellipsis-h"></i>
            <span>
              {typingUsers.length === 1 
                ? 'Someone is typing...' 
                : `${typingUsers.length} people are typing...`
              }
            </span>
          </div>
        )}
        
        <div ref={messagesEndRef} />
      </div>
      
<<<<<<< HEAD
      <div className={styles.chatInput}>
        {/* Image preview */}
        {imagePreview && (
          <div className={styles.imagePreviewContainer}>
            <div className={styles.imagePreview}>
              <img src={imagePreview} alt="Preview" />
              <button 
                type="button" 
                className={styles.removeImageBtn}
                onClick={clearImagePreview}
              >
                <i className="fas fa-times"></i>
              </button>
            </div>
          </div>
        )}
        
        <form className={styles.chatInputContainer} onSubmit={handleSendMessage}>
          <i className="fas fa-smile"></i>
          <input 
            type="text" 
            placeholder="Type a message..."
=======
      <form onSubmit={handleSendMessage} className={styles.chatInput}>
        <div className={styles.inputWrapper}>
          <input
            type="text"
>>>>>>> dbb5aac3
            value={newMessage}
            onChange={handleInputChange}
            placeholder={`Message ${conversation.isGroup ? 'group' : conversation.name}...`}
            className={styles.messageInput}
          />
<<<<<<< HEAD
          <input
            type="file"
            ref={fileInputRef}
            onChange={handleImageSelect}
            accept="image/*"
            style={{ display: 'none' }}
          />
          <button 
            type="button"
            className={styles.attachmentBtn}
            onClick={() => fileInputRef.current.click()}
          >
            <i className="fas fa-image"></i>
          </button>
          <button 
            type="submit" 
            className={styles.chatSendBtn}
            disabled={!newMessage.trim() && !selectedImage}
=======
          <button 
            type="submit" 
            disabled={!newMessage.trim()}
            className={styles.sendButton}
>>>>>>> dbb5aac3
          >
            <i className="fas fa-paper-plane"></i>
          </button>
        </div>
      </form>

      {showGroupInfo && conversation.isGroup && (
        <div className={styles.groupInfoOverlay}>
          <GroupChatInfo 
            group={conversation}
            onClose={() => setShowGroupInfo(false)}
          />
        </div>
      )}
    </div>
  )
}<|MERGE_RESOLUTION|>--- conflicted
+++ resolved
@@ -22,12 +22,9 @@
 
   const [newMessage, setNewMessage] = useState('')
   const [isTyping, setIsTyping] = useState(false)
-<<<<<<< HEAD
   const [selectedImage, setSelectedImage] = useState(null)
   const [imagePreview, setImagePreview] = useState(null)
-=======
   const [showGroupInfo, setShowGroupInfo] = useState(false)
->>>>>>> dbb5aac3
   const messagesEndRef = useRef(null)
   const typingTimeoutRef = useRef(null)
   const fileInputRef = useRef(null)
@@ -164,10 +161,6 @@
       clearTimeout(typingTimeoutRef.current)
     }
 
-<<<<<<< HEAD
-    // Send message via WebSocket (note: may need backend changes to support image_path)
-    const success = conversation.isGroup 
-=======
     // Optimistically add message to UI
     const tempMessage = {
       id: Date.now(), // Temporary ID
@@ -187,7 +180,6 @@
 
     // Send message via WebSocket first
     const wsSuccess = conversation.isGroup 
->>>>>>> dbb5aac3
       ? sendGroupMessage(conversation.id, messageContent)
       : sendPrivateMessage(conversation.id, messageContent)
 
@@ -327,7 +319,6 @@
                   {message.sender?.first_name || `User ${message.from}`}
                 </div>
               )}
-<<<<<<< HEAD
               <div className={styles.messageBubble}>
                 {message.image_path && (
                   <div className={styles.messageImage}>
@@ -339,7 +330,14 @@
                   </div>
                 )}
                 {message.content && message.content !== '[Image]' && (
-                  <div className={styles.messageText}>{message.content}</div>
+                  <div className={styles.messageContent}>
+                {message.content}
+                {message.isPending && (
+                  <span className={styles.pendingIndicator}>
+                    <i className="fas fa-clock"></i>
+                  </span>
+                )}
+              </div>
                 )}
                 <div className={styles.messageTime}>
                   {formatTime(message.timestamp)}
@@ -347,18 +345,6 @@
                     <i className={`fas ${message.read_at ? 'fa-check-double' : 'fa-check'} ${styles.readStatus}`}></i>
                   )}
                 </div>
-=======
-              <div className={styles.messageContent}>
-                {message.content}
-                {message.isPending && (
-                  <span className={styles.pendingIndicator}>
-                    <i className="fas fa-clock"></i>
-                  </span>
-                )}
-              </div>
-              <div className={styles.messageTime}>
-                {formatTime(message.timestamp)}
->>>>>>> dbb5aac3
               </div>
             </div>
           ))
@@ -379,7 +365,6 @@
         <div ref={messagesEndRef} />
       </div>
       
-<<<<<<< HEAD
       <div className={styles.chatInput}>
         {/* Image preview */}
         {imagePreview && (
@@ -396,24 +381,15 @@
             </div>
           </div>
         )}
-        
-        <form className={styles.chatInputContainer} onSubmit={handleSendMessage}>
-          <i className="fas fa-smile"></i>
-          <input 
-            type="text" 
-            placeholder="Type a message..."
-=======
       <form onSubmit={handleSendMessage} className={styles.chatInput}>
         <div className={styles.inputWrapper}>
           <input
             type="text"
->>>>>>> dbb5aac3
             value={newMessage}
             onChange={handleInputChange}
             placeholder={`Message ${conversation.isGroup ? 'group' : conversation.name}...`}
             className={styles.messageInput}
           />
-<<<<<<< HEAD
           <input
             type="file"
             ref={fileInputRef}
@@ -428,16 +404,11 @@
           >
             <i className="fas fa-image"></i>
           </button>
+          
           <button 
             type="submit" 
-            className={styles.chatSendBtn}
             disabled={!newMessage.trim() && !selectedImage}
-=======
-          <button 
-            type="submit" 
-            disabled={!newMessage.trim()}
             className={styles.sendButton}
->>>>>>> dbb5aac3
           >
             <i className="fas fa-paper-plane"></i>
           </button>
