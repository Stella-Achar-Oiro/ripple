--- conflicted
+++ resolved
@@ -51,11 +51,7 @@
         {post.image_path ? (
           <div className={styles.postImage}>
             <img
-<<<<<<< HEAD
               src={`${API_URL}${post.image_path}`}
-=======
-              src={`${process.env.NEXT_PUBLIC_API_URL || 'http://localhost:8080'}/uploads${post.image_path}`}
->>>>>>> 5edb0a5b
               alt="Post attachment"
               style={{
                 width: '100%',
