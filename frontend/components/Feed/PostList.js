'use client'

import { useState, useEffect, forwardRef, useImperativeHandle, useRef } from 'react'
import Link from 'next/link'
import styles from './PostList.module.css'
import Comments from './Comments'
import Avatar from '../shared/Avatar'
import { useAuth } from '../../contexts/AuthContext'

<<<<<<< HEAD
const PostList = forwardRef(function PostList(_, ref) {
=======
export default function PostList({ refreshTrigger }) {
>>>>>>> 7a28a271
  const { user } = useAuth()
  const [posts, setPosts] = useState([])
  const [isLoading, setIsLoading] = useState(true)
  const [error, setError] = useState('')
  const [visibleCommentsPostId, setVisibleCommentsPostId] = useState(null)
  const [activeMenuPostId, setActiveMenuPostId] = useState(null)
  const [editingPost, setEditingPost] = useState(null)
  const [likingPosts, setLikingPosts] = useState(new Set()) // Track ongoing like operations
  const likeOperationsRef = useRef(new Set()) // Track ongoing like operations
  const [toastMessage, setToastMessage] = useState('')

  const API_URL = process.env.NEXT_PUBLIC_API_URL || 'http://localhost:8080'

  const fetchPosts = async () => {
    try {
      setIsLoading(true)
      const response = await fetch(`${API_URL}/api/posts/feed`, {
        credentials: 'include',
      })

      if (!response.ok) {
        const data = await response.json()
        throw new Error(data.message || 'Failed to fetch posts')
      }

      const data = await response.json()
      if (data.success && data.data && data.data.posts) {
        setPosts(data.data.posts)
      } else {
        console.error('Invalid response format or empty data:', data);
        throw new Error('Invalid response format or no posts received');
      }
    } catch (err) {
      setError(err.message || 'An error occurred while fetching posts')
      console.error('Error fetching posts:', err)
    } finally {
      setIsLoading(false)
    }
  }

  // Expose refresh function to parent
  useImperativeHandle(ref, () => ({
    refreshPosts: fetchPosts
  }))

  const handleLikeToggle = async (postId, isLiked) => {
    // Prevent double-clicking/concurrent operations
    if (likeOperationsRef.current.has(postId)) {
      return
    }

    const post = posts.find(p => p.id === postId)
    if (!post) return

    // Mark operation as in progress
    likeOperationsRef.current.add(postId)
    setLikingPosts(new Set([...likingPosts, postId]))

    // Optimistically update UI immediately
    setPosts(prevPosts => prevPosts.map(p => {
      if (p.id === postId) {
        return {
          ...p,
          is_liked: !isLiked,
          like_count: !isLiked ? (p.like_count || 0) + 1 : Math.max(0, (p.like_count || 1) - 1)
        }
      }
      return p
    }))

    try {
      // Simple approach - use UI state to determine action
      const endpoint = isLiked ? 'unlike' : 'like'
      const response = await fetch(`${API_URL}/api/posts/${endpoint}/${postId}`, {
        method: 'POST',
        headers: {
          'Content-Type': 'application/json',
        },
        credentials: 'include',
      })

      if (!response.ok) {
        // Revert optimistic update on failure
        setPosts(prevPosts => prevPosts.map(p => {
          if (p.id === postId) {
            return {
              ...p,
              is_liked: isLiked,
              like_count: isLiked ? (p.like_count || 0) + 1 : Math.max(0, (p.like_count || 1) - 1)
            }
          }
          return p
        }))
        
        // If conflict, just refresh to get current state
        if (response.status === 409) {
          fetchPosts()
        }
      }
      
    } catch (err) {
      console.error('Error toggling like:', err)
      // Revert optimistic update on error
      setPosts(prevPosts => prevPosts.map(p => {
        if (p.id === postId) {
          return {
            ...p,
            is_liked: isLiked,
            like_count: isLiked ? (p.like_count || 0) + 1 : Math.max(0, (p.like_count || 1) - 1)
          }
        }
        return p
      }))
    } finally {
      // Always remove from ongoing operations
      likeOperationsRef.current.delete(postId)
      setLikingPosts(prev => {
        const newSet = new Set(prev)
        newSet.delete(postId)
        return newSet
      })
    }
  }

  const handleShare = async (postId) => {
    try {
      // For now, implement basic sharing (copy link)
      const postUrl = `${window.location.origin}/posts/${postId}`
      
      if (navigator.share) {
        // Use native sharing if available
        await navigator.share({
          title: 'Check out this post',
          url: postUrl,
        })
      } else if (navigator.clipboard) {
        // Fallback to copying link
        await navigator.clipboard.writeText(postUrl)
        setToastMessage('Link copied to clipboard!')
        // Clear the message after 3 seconds
        setTimeout(() => setToastMessage(''), 3000)
      } else {
        // Final fallback
        setToastMessage('Sharing not supported on this device')
        setTimeout(() => setToastMessage(''), 3000)
      }
    } catch (err) {
      console.error('Error sharing post:', err)
      setToastMessage('Failed to share post')
      setTimeout(() => setToastMessage(''), 3000)
    }
  }

  const handleDeletePost = async (postId) => {
    if (!window.confirm('Are you sure you want to delete this post?')) {
      return
    }

    try {
      const API_URL = process.env.NEXT_PUBLIC_API_URL || 'http://localhost:8080'
      const response = await fetch(`${API_URL}/api/posts/delete/${postId}`, {
        method: 'DELETE',
        credentials: 'include',
      })

      if (!response.ok) {
        const data = await response.json()
        throw new Error(data.message || 'Failed to delete post')
      }

      setPosts(posts.filter((p) => p.id !== postId))
      setActiveMenuPostId(null)
    } catch (err) {
      setError(err.message || 'An error occurred while deleting the post')
      console.error('Error deleting post:', err)
    }
  }

  const handleUpdatePost = async () => {
    if (!editingPost) return

    try {
      const API_URL = process.env.NEXT_PUBLIC_API_URL || 'http://localhost:8080'
      const response = await fetch(`${API_URL}/api/posts/update`, {
        method: 'PUT',
        headers: {
          'Content-Type': 'application/json',
        },
        body: JSON.stringify({
          post_id: editingPost.id,
          content: editingPost.content,
        }),
        credentials: 'include',
      })

      if (!response.ok) {
        const data = await response.json()
        throw new Error(data.message || 'Failed to update post')
      }

      const updatedPost = await response.json()

      setPosts(posts.map((p) => (p.id === updatedPost.data.id ? updatedPost.data : p)))
      setEditingPost(null)
      setActiveMenuPostId(null)
    } catch (err) {
      setError(err.message || 'An error occurred while updating the post')
      console.error('Error updating post:', err)
    }
  }

  const handleLike = async (postId) => {
    try {
      const response = await fetch(`${API_URL}/api/posts/like`, {
        method: 'POST',
        headers: {
          'Content-Type': 'application/json',
        },
        body: JSON.stringify({ post_id: postId }),
        credentials: 'include',
      });

      if (!response.ok) {
        const data = await response.json();
        throw new Error(data.message || 'Failed to like post');
      }

      const result = await response.json();
      if (result.success) {
        const { liked, like_count } = result.data;
        setPosts(
          posts.map((p) =>
            p.id === postId ? { ...p, is_liked: liked, likes_count: like_count } : p
          )
        );
      } else {
        throw new Error(result.message || 'Failed to process like');
      }
    } catch (err) {
      setError(err.message || 'An error occurred while liking the post');
      console.error('Error liking post:', err);
    }
  };

  useEffect(() => {
    fetchPosts()
  }, [refreshTrigger])

  if (isLoading) {
    return <div className={styles.loading}>Loading posts...</div>
  }

  if (error) {
    return <div className={styles.error}>{typeof error === 'string' ? error : JSON.stringify(error)}</div>
  }

  if (posts.length === 0) {
    return <div className={styles.noPosts}>No posts yet. Be the first to post!</div>
  }

  return (
    <div className={styles.postList}>
      {posts.map((post) => (
        <div key={post.id} className={styles.postCard}>
          <div className={styles.postHeader}>
            <div className={styles.userInfo}>
<<<<<<< HEAD
              <Link href={`/profile/${post.author?.id}`} className={styles.avatarLink}>
                <Avatar user={post.author} size="medium" />
              </Link>
=======
              <div className="user-avatar">
                {`${post.author?.first_name?.[0] || ''}${post.author?.last_name?.[0] || ''}`.toUpperCase() || 'U'}
              </div>
>>>>>>> 7a28a271
              <div className={styles.userDetails}>
                <Link href={`/profile/${post.author?.id}`} className={styles.userNameLink}>
                  <span className={styles.userName}>
                    {post.author?.first_name} {post.author?.last_name}
                  </span>
                </Link>
                <span className={styles.postTime}>
                  {new Date(post.created_at).toLocaleDateString()}
                </span>
              </div>
            </div>
            <div className={styles.postPrivacy}>
              <i className={`fas fa-${post.privacy_level === 'public' ? 'globe' : 'lock'}`}></i>
            </div>
            {user && user.id === post.author?.id && (
              <div className={styles.postMenu}>
                <button onClick={() => setActiveMenuPostId(activeMenuPostId === post.id ? null : post.id)} className={styles.menuButton}>
                  <i className="fas fa-ellipsis-h"></i>
                </button>
                {activeMenuPostId === post.id && (
                  <div className={styles.dropdownMenu}>
                    <button onClick={() => setEditingPost({ ...post })}>Edit</button>
                    <button onClick={() => handleDeletePost(post.id)}>Delete</button>
                  </div>
                )}
              </div>
            )}
          </div>
          {editingPost && editingPost.id === post.id ? (
            <div className={styles.editPost}>
              <textarea
                value={editingPost.content}
                onChange={(e) => setEditingPost({ ...editingPost, content: e.target.value })}
                className={styles.editTextArea}
              />
              <div className={styles.editActions}>
                <button onClick={() => setEditingPost(null)} className={styles.cancelButton}>Cancel</button>
                <button onClick={handleUpdatePost} className={styles.saveButton}>Save</button>
              </div>
            </div>
          ) : (
            <div className={styles.postContent}>{post.content}</div>
          )}
          {post.image_path && (
            <div className={styles.postImage}>
              <img src={`${API_URL}${post.image_path}`} alt="Post attachment" />
            </div>
          )}
          <div className={styles.postActions}>
<<<<<<< HEAD
            <button 
              className={`${styles.actionButton} ${post.is_liked ? styles.liked : ''}`}
              onClick={() => handleLikeToggle(post.id, post.is_liked)}
              disabled={likingPosts.has(post.id)}
            >
              {likingPosts.has(post.id) ? (
                <i className="fas fa-spinner fa-spin"></i>
              ) : (
                <i className={`${post.is_liked ? 'fas' : 'far'} fa-heart`}></i>
              )}
              Like {post.like_count ? `(${post.like_count})` : ''}
=======
            <button
              className={`${styles.actionButton} ${post.is_liked ? styles.liked : ''}`}
              onClick={() => handleLike(post.id)}
            >
              <i className={post.is_liked ? 'fas fa-heart' : 'far fa-heart'}></i> Like ({post.likes_count || 0})
>>>>>>> 7a28a271
            </button>
            <button
              className={styles.actionButton}
              onClick={() =>
                setVisibleCommentsPostId(
                  visibleCommentsPostId === post.id ? null : post.id
                )
              }
            >
              <i className="far fa-comment"></i> Comment ({post.comment_count || 0})
            </button>
            <button
              className={styles.actionButton}
              onClick={() => handleShare(post.id)}
            >
              <i className="fas fa-share"></i> Share
            </button>
          </div>
          {visibleCommentsPostId === post.id && <Comments postId={post.id} />}
        </div>
      ))}
      {toastMessage && (
        <div className={styles.toast}>
          <i className="fas fa-check-circle"></i>
          {toastMessage}
        </div>
      )}
    </div>
  )
})

export default PostList <|MERGE_RESOLUTION|>--- conflicted
+++ resolved
@@ -7,11 +7,7 @@
 import Avatar from '../shared/Avatar'
 import { useAuth } from '../../contexts/AuthContext'
 
-<<<<<<< HEAD
 const PostList = forwardRef(function PostList(_, ref) {
-=======
-export default function PostList({ refreshTrigger }) {
->>>>>>> 7a28a271
   const { user } = useAuth()
   const [posts, setPosts] = useState([])
   const [isLoading, setIsLoading] = useState(true)
@@ -19,8 +15,8 @@
   const [visibleCommentsPostId, setVisibleCommentsPostId] = useState(null)
   const [activeMenuPostId, setActiveMenuPostId] = useState(null)
   const [editingPost, setEditingPost] = useState(null)
-  const [likingPosts, setLikingPosts] = useState(new Set()) // Track ongoing like operations
-  const likeOperationsRef = useRef(new Set()) // Track ongoing like operations
+  const [likingPosts, setLikingPosts] = useState(new Set())
+  const likeOperationsRef = useRef(new Set())
   const [toastMessage, setToastMessage] = useState('')
 
   const API_URL = process.env.NEXT_PUBLIC_API_URL || 'http://localhost:8080'
@@ -223,42 +219,9 @@
     }
   }
 
-  const handleLike = async (postId) => {
-    try {
-      const response = await fetch(`${API_URL}/api/posts/like`, {
-        method: 'POST',
-        headers: {
-          'Content-Type': 'application/json',
-        },
-        body: JSON.stringify({ post_id: postId }),
-        credentials: 'include',
-      });
-
-      if (!response.ok) {
-        const data = await response.json();
-        throw new Error(data.message || 'Failed to like post');
-      }
-
-      const result = await response.json();
-      if (result.success) {
-        const { liked, like_count } = result.data;
-        setPosts(
-          posts.map((p) =>
-            p.id === postId ? { ...p, is_liked: liked, likes_count: like_count } : p
-          )
-        );
-      } else {
-        throw new Error(result.message || 'Failed to process like');
-      }
-    } catch (err) {
-      setError(err.message || 'An error occurred while liking the post');
-      console.error('Error liking post:', err);
-    }
-  };
-
   useEffect(() => {
     fetchPosts()
-  }, [refreshTrigger])
+  }, [])
 
   if (isLoading) {
     return <div className={styles.loading}>Loading posts...</div>
@@ -278,15 +241,9 @@
         <div key={post.id} className={styles.postCard}>
           <div className={styles.postHeader}>
             <div className={styles.userInfo}>
-<<<<<<< HEAD
               <Link href={`/profile/${post.author?.id}`} className={styles.avatarLink}>
                 <Avatar user={post.author} size="medium" />
               </Link>
-=======
-              <div className="user-avatar">
-                {`${post.author?.first_name?.[0] || ''}${post.author?.last_name?.[0] || ''}`.toUpperCase() || 'U'}
-              </div>
->>>>>>> 7a28a271
               <div className={styles.userDetails}>
                 <Link href={`/profile/${post.author?.id}`} className={styles.userNameLink}>
                   <span className={styles.userName}>
@@ -336,7 +293,6 @@
             </div>
           )}
           <div className={styles.postActions}>
-<<<<<<< HEAD
             <button 
               className={`${styles.actionButton} ${post.is_liked ? styles.liked : ''}`}
               onClick={() => handleLikeToggle(post.id, post.is_liked)}
@@ -348,13 +304,6 @@
                 <i className={`${post.is_liked ? 'fas' : 'far'} fa-heart`}></i>
               )}
               Like {post.like_count ? `(${post.like_count})` : ''}
-=======
-            <button
-              className={`${styles.actionButton} ${post.is_liked ? styles.liked : ''}`}
-              onClick={() => handleLike(post.id)}
-            >
-              <i className={post.is_liked ? 'fas fa-heart' : 'far fa-heart'}></i> Like ({post.likes_count || 0})
->>>>>>> 7a28a271
             </button>
             <button
               className={styles.actionButton}
@@ -386,4 +335,4 @@
   )
 })
 
-export default PostList +export default PostList