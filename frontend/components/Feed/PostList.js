'use client'

import { useState, useEffect, forwardRef, useImperativeHandle, useRef } from 'react'
import Link from 'next/link'
import styles from './PostList.module.css'
import Comments from './Comments'
import Avatar from '../shared/Avatar'
import { useAuth } from '../../contexts/AuthContext'

const PostList = forwardRef(function PostList(_, ref) {
  const { user } = useAuth()
  const [posts, setPosts] = useState([])
  const [isLoading, setIsLoading] = useState(true)
  const [error, setError] = useState('')
  const [visibleCommentsPostId, setVisibleCommentsPostId] = useState(null)
  const [activeMenuPostId, setActiveMenuPostId] = useState(null)
  const [editingPost, setEditingPost] = useState(null)
<<<<<<< HEAD
  const [expandedPosts, setExpandedPosts] = useState({})

  const API_URL = process.env.NEXT_PUBLIC_API_URL || 'http://localhost:8080'
  const MAX_PREVIEW_LENGTH = 350
=======
  const [likingPosts, setLikingPosts] = useState(new Set())
  const likeOperationsRef = useRef(new Set())
  const [toastMessage, setToastMessage] = useState('')
  const [toastType, setToastType] = useState('success') // 'success' or 'error'

  const API_URL = process.env.NEXT_PUBLIC_API_URL || 'http://localhost:8000'
>>>>>>> e71a9382

  const fetchPosts = async () => {
    try {
      setIsLoading(true)
      let url
      if (typeof _.userId !== 'undefined' && _.userId !== null) {
        url = `${API_URL}/api/posts/user/${_.userId}`
      } else {
        url = `${API_URL}/api/posts/feed`
      }
      const response = await fetch(url, {
        credentials: 'include',
      })

      if (!response.ok) {
        const data = await response.json()
        throw new Error(data.message || 'Failed to fetch posts')
      }

      const data = await response.json()
      if (data.success && data.data && data.data.posts) {
        setPosts(data.data.posts)
      } else {
        console.error('Invalid response format or empty data:', data);
        throw new Error('Invalid response format or no posts received');
      }
    } catch (err) {
      setError(err.message || 'An error occurred while fetching posts')
      console.error('Error fetching posts:', err)
    } finally {
      setIsLoading(false)
    }
  }

  // Expose refresh function to parent
  useImperativeHandle(ref, () => ({
    refreshPosts: fetchPosts
  }))

  const handleLikeToggle = async (postId, isLiked) => {
    // Prevent double-clicking/concurrent operations
    if (likeOperationsRef.current.has(postId)) {
      return
    }

    const post = posts.find(p => p.id === postId)
    if (!post) return

    // Mark operation as in progress
    likeOperationsRef.current.add(postId)
    setLikingPosts(new Set([...likingPosts, postId]))

    // Optimistically update UI immediately
    setPosts(prevPosts => prevPosts.map(p => {
      if (p.id === postId) {
        return {
          ...p,
          is_liked: !isLiked,
          likes_count: !isLiked ? (p.likes_count || 0) + 1 : Math.max(0, (p.likes_count || 1) - 1)
        }
      }
      return p
    }))

    try {
      // Use the single toggle endpoint from main branch
      const response = await fetch(`${API_URL}/api/posts/like`, {
        method: 'POST',
        headers: {
          'Content-Type': 'application/json',
        },
        body: JSON.stringify({ post_id: postId }),
        credentials: 'include',
      })

      if (!response.ok) {
        // Revert optimistic update on failure
        setPosts(prevPosts => prevPosts.map(p => {
          if (p.id === postId) {
            return {
              ...p,
              is_liked: isLiked,
              likes_count: isLiked ? (p.likes_count || 0) + 1 : Math.max(0, (p.likes_count || 1) - 1)
            }
          }
          return p
        }))
        
        // Show error message to user
        setToastType('error')
        setToastMessage('Failed to update like. Please try again.')
        setTimeout(() => setToastMessage(''), 3000)
        
        // If conflict, refresh to get current state
        if (response.status === 409) {
          fetchPosts()
        }
      } else {
        // Update with actual server response for consistency
        const data = await response.json()
        if (data.success && data.data) {
          setPosts(prevPosts => prevPosts.map(p => {
            if (p.id === postId) {
              return {
                ...p,
                is_liked: data.data.liked,
                likes_count: data.data.like_count
              }
            }
            return p
          }))
        }
      }
      
    } catch (err) {
      console.error('Error toggling like:', err)
      // Revert optimistic update on error
      setPosts(prevPosts => prevPosts.map(p => {
        if (p.id === postId) {
          return {
            ...p,
            is_liked: isLiked,
            likes_count: isLiked ? (p.likes_count || 0) + 1 : Math.max(0, (p.likes_count || 1) - 1)
          }
        }
        return p
      }))
      
      // Show error message to user
      setToastType('error')
      setToastMessage('Network error. Please check your connection.')
      setTimeout(() => setToastMessage(''), 3000)
    } finally {
      // Always remove from ongoing operations
      likeOperationsRef.current.delete(postId)
      setLikingPosts(prev => {
        const newSet = new Set(prev)
        newSet.delete(postId)
        return newSet
      })
    }
  }

  const handleShare = async (postId) => {
    try {
      // For now, implement basic sharing (copy link)
      const postUrl = `${window.location.origin}/posts/${postId}`
      
      if (navigator.share) {
        // Use native sharing if available
        await navigator.share({
          title: 'Check out this post',
          url: postUrl,
        })
      } else if (navigator.clipboard) {
        // Fallback to copying link
        await navigator.clipboard.writeText(postUrl)
        setToastType('success')
        setToastMessage('Link copied to clipboard!')
        // Clear the message after 3 seconds
        setTimeout(() => setToastMessage(''), 3000)
      } else {
        // Final fallback
        setToastType('error')
        setToastMessage('Sharing not supported on this device')
        setTimeout(() => setToastMessage(''), 3000)
      }
    } catch (err) {
      console.error('Error sharing post:', err)
      setToastType('error')
      setToastMessage('Failed to share post')
      setTimeout(() => setToastMessage(''), 3000)
    }
  }

  const handleDeletePost = async (postId) => {
    if (!window.confirm('Are you sure you want to delete this post?')) {
      return
    }

    try {
      const API_URL = process.env.NEXT_PUBLIC_API_URL || 'http://localhost:8000'
      const response = await fetch(`${API_URL}/api/posts/delete/${postId}`, {
        method: 'DELETE',
        credentials: 'include',
      })

      if (!response.ok) {
        const data = await response.json()
        throw new Error(data.message || 'Failed to delete post')
      }

      setPosts(posts.filter((p) => p.id !== postId))
      setActiveMenuPostId(null)
    } catch (err) {
      setError(err.message || 'An error occurred while deleting the post')
      console.error('Error deleting post:', err)
    }
  }

  const handleUpdatePost = async () => {
    if (!editingPost) return

    try {
      const API_URL = process.env.NEXT_PUBLIC_API_URL || 'http://localhost:8000'
      const response = await fetch(`${API_URL}/api/posts/update`, {
        method: 'PUT',
        headers: {
          'Content-Type': 'application/json',
        },
        body: JSON.stringify({
          post_id: editingPost.id,
          content: editingPost.content,
        }),
        credentials: 'include',
      })

      if (!response.ok) {
        const data = await response.json()
        throw new Error(data.message || 'Failed to update post')
      }

      const updatedPost = await response.json()

      setPosts(posts.map((p) => (p.id === updatedPost.data.id ? updatedPost.data : p)))
      setEditingPost(null)
      setActiveMenuPostId(null)
    } catch (err) {
      setError(err.message || 'An error occurred while updating the post')
      console.error('Error updating post:', err)
    }
  }

  // Helper to get privacy icon class
  const getPrivacyIcon = (privacy) => {
    return privacy === 'Public' || privacy === 'public' ? 'fas fa-globe' : 'fas fa-users'
  }

  const handleToggleExpand = (postId) => {
    setExpandedPosts((prev) => ({ ...prev, [postId]: !prev[postId] }))
  }

  useEffect(() => {
    fetchPosts()
  }, [])

  if (isLoading) {
    return <div className={styles.loading}>Loading posts...</div>
  }

  if (posts.length === 0) {
    return <div className={styles.noPosts}>No posts yet.</div>
  }

  if (error) {
    return <div className={styles.error}>{typeof error === 'string' ? error : JSON.stringify(error)}</div>
  }

  return (
    <div className={styles.postList}>
<<<<<<< HEAD
      {posts.map((post) => {
        const isLong = post.content && post.content.length > MAX_PREVIEW_LENGTH
        const previewContent = isLong ? post.content.slice(0, MAX_PREVIEW_LENGTH) + '...' : post.content
        const expanded = expandedPosts[post.id] || false
        return (
          <div key={post.id} className={styles.postCard}>
            <div className={styles.postHeader}>
              <div className={styles.userInfo}>
                <div className="user-avatar">
                  {`${post.author?.first_name?.[0] || ''}${post.author?.last_name?.[0] || ''}`.toUpperCase() || 'U'}
                </div>
                <div className={styles.userDetails}>
                  <span className={styles.userName}>
                    {post.author?.first_name} {post.author?.last_name}
                  </span>
                  <span className={styles.postTime}>
                    {new Date(post.created_at).toLocaleDateString()}
                  </span>
                </div>
              </div>
              <div className={styles.postPrivacy}>
                <i className={`fas fa-${post.privacy_level === 'public' ? 'globe' : 'lock'}`}></i>
=======
      {posts.map((post) => (
        <div key={post.id} className={styles.postCard}>
          <div className={styles.postHeader}>
            <div className={styles.userInfo}>
              <Link href={`/profile/${post.author?.id}`} className={styles.avatarLink}>
                <Avatar user={post.author} size="medium" />
              </Link>
              <div className={styles.userDetails}>
                <Link href={`/profile/${post.author?.id}`} className={styles.userNameLink}>
                  <span className={styles.userName}>
                    {post.author?.first_name} {post.author?.last_name}
                  </span>
                </Link>
                <span className={styles.postTime}>
                  {new Date(post.created_at).toLocaleDateString()}
                </span>
>>>>>>> e71a9382
              </div>
              {user && user.id === post.author?.id && (
                <div className={styles.postMenu}>
                  <button onClick={() => setActiveMenuPostId(activeMenuPostId === post.id ? null : post.id)} className={styles.menuButton}>
                    <i className="fas fa-ellipsis-h"></i>
                  </button>
                  {activeMenuPostId === post.id && (
                    <div className={styles.dropdownMenu}>
                      <button onClick={() => setEditingPost({ ...post })}>Edit</button>
                      <button onClick={() => handleDeletePost(post.id)}>Delete</button>
                    </div>
                  )}
                </div>
              )}
            </div>
<<<<<<< HEAD
            {editingPost && editingPost.id === post.id ? (
              <div className={styles.editPost}>
                <textarea
                  value={editingPost.content}
                  onChange={(e) => setEditingPost({ ...editingPost, content: e.target.value })}
                  className={styles.editTextArea}
                />
                <div className={styles.editActions}>
                  <button onClick={() => setEditingPost(null)} className={styles.cancelButton}>Cancel</button>
                  <button onClick={handleUpdatePost} className={styles.saveButton}>Save</button>
                </div>
              </div>
            ) : (
              <div className={styles.postContent}>
                {expanded || !isLong ? post.content : previewContent}
                {isLong && (
                  <span
                    style={{ color: 'var(--primary-purple)', cursor: 'pointer', marginLeft: 8, fontWeight: 500 }}
                    onClick={() => handleToggleExpand(post.id)}
                  >
                    {expanded ? ' Show less' : ' Read more'}
                  </span>
                )}
              </div>
            )}
            {post.image_path && (
              <div className={styles.postImage}>
                {post.image_path.endsWith('.mp4') || post.image_path.endsWith('.webm') || post.image_path.endsWith('.mov') ? (
                  <video src={`${API_URL}${post.image_path}`} controls />
                ) : (
                  <img src={`${API_URL}${post.image_path}`} alt="Post attachment" />
                )}
=======
          
            <div className={styles.postPrivacy}>
              <i className={`${getPrivacyIcon(post.privacy_level)} ${styles.postPrivacyIcon}`}></i>{post.privacy_level}
            </div>

            {user && user.id === post.author?.id && (
              <div className={styles.postMenu}>
                <button onClick={() => setActiveMenuPostId(activeMenuPostId === post.id ? null : post.id)} className={styles.menuButton}>
                  <i className="fas fa-ellipsis-h"></i>
                </button>
                {activeMenuPostId === post.id && (
                  <div className={styles.dropdownMenu}>
                    <button onClick={() => setEditingPost({ ...post })}>Edit</button>
                    <button onClick={() => handleDeletePost(post.id)}>Delete</button>
                  </div>
                )}
              </div>
            )}
          </div>

          {editingPost && editingPost.id === post.id ? (
            <div className={styles.editPost}>
              <textarea
                value={editingPost.content}
                onChange={(e) => setEditingPost({ ...editingPost, content: e.target.value })}
                className={styles.editTextArea}
              />
              <div className={styles.editActions}>
                <button onClick={() => setEditingPost(null)} className={styles.cancelButton}>Cancel</button>
                <button onClick={handleUpdatePost} className={styles.saveButton}>Save</button>
>>>>>>> e71a9382
              </div>
            )}
            <div className={styles.postActions}>
              <button
                className={`${styles.actionButton} ${post.is_liked ? styles.liked : ''}`}
                onClick={() => handleLike(post.id)}
              >
                <i className={post.is_liked ? 'fas fa-heart' : 'far fa-heart'}></i> Like ({post.likes_count || 0})
              </button>
              <button
                className={styles.actionButton}
                onClick={() =>
                  setVisibleCommentsPostId(
                    visibleCommentsPostId === post.id ? null : post.id
                  )
                }
              >
                <i className="far fa-comment"></i> Comment ({post.comment_count || 0})
              </button>
              <button className={styles.actionButton}>
                <i className="far fa-share-square"></i> Share
              </button>
            </div>
<<<<<<< HEAD
            {visibleCommentsPostId === post.id && <Comments postId={post.id} />}
          </div>
        )
      })}
=======
          ) : (
            <div className={styles.postContent}>{post.content}</div>
          )}
          {post.image_path && (
            <div className={styles.postImage}>
              <img src={`${API_URL}${post.image_path}`} alt="Post attachment" />
            </div>
          )}
          <div className={styles.postActions}>
            <button 
              className={`${styles.actionButton} ${post.is_liked ? styles.liked : ''}`}
              onClick={() => handleLikeToggle(post.id, post.is_liked)}
              disabled={likingPosts.has(post.id)}
            >
              {likingPosts.has(post.id) ? (
                <i className="fas fa-spinner fa-spin"></i>
              ) : (
                <i className={`${post.is_liked ? 'fas' : 'far'} fa-heart`}></i>
              )}
              Like {post.likes_count ? `(${post.likes_count})` : ''}
            </button>
            <button
              className={styles.actionButton}
              onClick={() =>
                setVisibleCommentsPostId(
                  visibleCommentsPostId === post.id ? null : post.id
                )
              }
            >
              <i className="far fa-comment"></i> Comment ({post.comment_count || 0})
            </button>
            <button
              className={styles.actionButton}
              onClick={() => handleShare(post.id)}
            >
              <i className="fas fa-share"></i> Share
            </button>
          </div>
          {visibleCommentsPostId === post.id && <Comments postId={post.id} />}
        </div>
      ))}
      {toastMessage && (
        <div className={`${styles.toast} ${toastType === 'error' ? styles.toastError : styles.toastSuccess}`}>
          <i className={`fas fa-${toastType === 'error' ? 'exclamation-circle' : 'check-circle'}`}></i>
          {toastMessage}
        </div>
      )}
>>>>>>> e71a9382
    </div>
  )
})

export default PostList<|MERGE_RESOLUTION|>--- conflicted
+++ resolved
@@ -15,19 +15,14 @@
   const [visibleCommentsPostId, setVisibleCommentsPostId] = useState(null)
   const [activeMenuPostId, setActiveMenuPostId] = useState(null)
   const [editingPost, setEditingPost] = useState(null)
-<<<<<<< HEAD
-  const [expandedPosts, setExpandedPosts] = useState({})
-
-  const API_URL = process.env.NEXT_PUBLIC_API_URL || 'http://localhost:8080'
-  const MAX_PREVIEW_LENGTH = 350
-=======
   const [likingPosts, setLikingPosts] = useState(new Set())
   const likeOperationsRef = useRef(new Set())
   const [toastMessage, setToastMessage] = useState('')
   const [toastType, setToastType] = useState('success') // 'success' or 'error'
+  const [expandedPosts, setExpandedPosts] = useState({})
 
   const API_URL = process.env.NEXT_PUBLIC_API_URL || 'http://localhost:8000'
->>>>>>> e71a9382
+  const MAX_PREVIEW_LENGTH = 350
 
   const fetchPosts = async () => {
     try {
@@ -265,6 +260,38 @@
   const getPrivacyIcon = (privacy) => {
     return privacy === 'Public' || privacy === 'public' ? 'fas fa-globe' : 'fas fa-users'
   }
+  const handleLike = async (postId) => {
+    try {
+      const response = await fetch(`${API_URL}/api/posts/like`, {
+        method: 'POST',
+        headers: {
+          'Content-Type': 'application/json',
+        },
+        body: JSON.stringify({ post_id: postId }),
+        credentials: 'include',
+      });
+
+      if (!response.ok) {
+        const data = await response.json();
+        throw new Error(data.message || 'Failed to like post');
+      }
+
+      const result = await response.json();
+      if (result.success) {
+        const { liked, like_count } = result.data;
+        setPosts(
+          posts.map((p) =>
+            p.id === postId ? { ...p, is_liked: liked, likes_count: like_count } : p
+          )
+        );
+      } else {
+        throw new Error(result.message || 'Failed to process like');
+      }
+    } catch (err) {
+      setError(err.message || 'An error occurred while liking the post');
+      console.error('Error liking post:', err);
+    }
+  };
 
   const handleToggleExpand = (postId) => {
     setExpandedPosts((prev) => ({ ...prev, [postId]: !prev[postId] }))
@@ -288,7 +315,6 @@
 
   return (
     <div className={styles.postList}>
-<<<<<<< HEAD
       {posts.map((post) => {
         const isLong = post.content && post.content.length > MAX_PREVIEW_LENGTH
         const previewContent = isLong ? post.content.slice(0, MAX_PREVIEW_LENGTH) + '...' : post.content
@@ -311,24 +337,6 @@
               </div>
               <div className={styles.postPrivacy}>
                 <i className={`fas fa-${post.privacy_level === 'public' ? 'globe' : 'lock'}`}></i>
-=======
-      {posts.map((post) => (
-        <div key={post.id} className={styles.postCard}>
-          <div className={styles.postHeader}>
-            <div className={styles.userInfo}>
-              <Link href={`/profile/${post.author?.id}`} className={styles.avatarLink}>
-                <Avatar user={post.author} size="medium" />
-              </Link>
-              <div className={styles.userDetails}>
-                <Link href={`/profile/${post.author?.id}`} className={styles.userNameLink}>
-                  <span className={styles.userName}>
-                    {post.author?.first_name} {post.author?.last_name}
-                  </span>
-                </Link>
-                <span className={styles.postTime}>
-                  {new Date(post.created_at).toLocaleDateString()}
-                </span>
->>>>>>> e71a9382
               </div>
               {user && user.id === post.author?.id && (
                 <div className={styles.postMenu}>
@@ -344,7 +352,6 @@
                 </div>
               )}
             </div>
-<<<<<<< HEAD
             {editingPost && editingPost.id === post.id ? (
               <div className={styles.editPost}>
                 <textarea
@@ -377,38 +384,6 @@
                 ) : (
                   <img src={`${API_URL}${post.image_path}`} alt="Post attachment" />
                 )}
-=======
-          
-            <div className={styles.postPrivacy}>
-              <i className={`${getPrivacyIcon(post.privacy_level)} ${styles.postPrivacyIcon}`}></i>{post.privacy_level}
-            </div>
-
-            {user && user.id === post.author?.id && (
-              <div className={styles.postMenu}>
-                <button onClick={() => setActiveMenuPostId(activeMenuPostId === post.id ? null : post.id)} className={styles.menuButton}>
-                  <i className="fas fa-ellipsis-h"></i>
-                </button>
-                {activeMenuPostId === post.id && (
-                  <div className={styles.dropdownMenu}>
-                    <button onClick={() => setEditingPost({ ...post })}>Edit</button>
-                    <button onClick={() => handleDeletePost(post.id)}>Delete</button>
-                  </div>
-                )}
-              </div>
-            )}
-          </div>
-
-          {editingPost && editingPost.id === post.id ? (
-            <div className={styles.editPost}>
-              <textarea
-                value={editingPost.content}
-                onChange={(e) => setEditingPost({ ...editingPost, content: e.target.value })}
-                className={styles.editTextArea}
-              />
-              <div className={styles.editActions}>
-                <button onClick={() => setEditingPost(null)} className={styles.cancelButton}>Cancel</button>
-                <button onClick={handleUpdatePost} className={styles.saveButton}>Save</button>
->>>>>>> e71a9382
               </div>
             )}
             <div className={styles.postActions}>
@@ -432,60 +407,10 @@
                 <i className="far fa-share-square"></i> Share
               </button>
             </div>
-<<<<<<< HEAD
             {visibleCommentsPostId === post.id && <Comments postId={post.id} />}
           </div>
         )
       })}
-=======
-          ) : (
-            <div className={styles.postContent}>{post.content}</div>
-          )}
-          {post.image_path && (
-            <div className={styles.postImage}>
-              <img src={`${API_URL}${post.image_path}`} alt="Post attachment" />
-            </div>
-          )}
-          <div className={styles.postActions}>
-            <button 
-              className={`${styles.actionButton} ${post.is_liked ? styles.liked : ''}`}
-              onClick={() => handleLikeToggle(post.id, post.is_liked)}
-              disabled={likingPosts.has(post.id)}
-            >
-              {likingPosts.has(post.id) ? (
-                <i className="fas fa-spinner fa-spin"></i>
-              ) : (
-                <i className={`${post.is_liked ? 'fas' : 'far'} fa-heart`}></i>
-              )}
-              Like {post.likes_count ? `(${post.likes_count})` : ''}
-            </button>
-            <button
-              className={styles.actionButton}
-              onClick={() =>
-                setVisibleCommentsPostId(
-                  visibleCommentsPostId === post.id ? null : post.id
-                )
-              }
-            >
-              <i className="far fa-comment"></i> Comment ({post.comment_count || 0})
-            </button>
-            <button
-              className={styles.actionButton}
-              onClick={() => handleShare(post.id)}
-            >
-              <i className="fas fa-share"></i> Share
-            </button>
-          </div>
-          {visibleCommentsPostId === post.id && <Comments postId={post.id} />}
-        </div>
-      ))}
-      {toastMessage && (
-        <div className={`${styles.toast} ${toastType === 'error' ? styles.toastError : styles.toastSuccess}`}>
-          <i className={`fas fa-${toastType === 'error' ? 'exclamation-circle' : 'check-circle'}`}></i>
-          {toastMessage}
-        </div>
-      )}
->>>>>>> e71a9382
     </div>
   )
 })
