'use client'

import { useState, useEffect, useRef } from 'react'
import GroupComments from './GroupComments'
import { useAuth } from '../../contexts/AuthContext'
import styles from './GroupPost.module.css'

export default function GroupPost({ post, onPostDeleted, isGroupMember }) {
  const { user } = useAuth()
  const [showComments, setShowComments] = useState(false)
<<<<<<< HEAD
  const [commentCount, setCommentCount] = useState(post.CommentCount || 0)
  const [activeMenuPostId, setActiveMenuPostId] = useState(null)
  const [editingPost, setEditingPost] = useState(null)
  const [isLoading, setIsLoading] = useState(false)
  const [isLiked, setIsLiked] = useState(post.is_liked || false)
  const [likeCount, setLikeCount] = useState(post.LikesCount || 0)
  const menuRef = useRef(null)

  const API_URL = process.env.NEXT_PUBLIC_API_URL || 'http://localhost:8080'

  // Handle clicking outside the dropdown menu
  useEffect(() => {
    function handleClickOutside(event) {
      if (menuRef.current && !menuRef.current.contains(event.target)) {
        setActiveMenuPostId(null)
      }
    }

    document.addEventListener('mousedown', handleClickOutside)
    return () => {
      document.removeEventListener('mousedown', handleClickOutside)
    }
  }, [])
=======
  const [commentCount, setCommentCount] = useState(post.comment_count || 0)
  const [expanded, setExpanded] = useState(false)

  const API_URL = process.env.NEXT_PUBLIC_API_URL || 'http://localhost:8080'

  const MAX_PREVIEW_LENGTH = 350
  const content = post.Content || post.content // fallback for different post object shapes
  const isLong = content && content.length > MAX_PREVIEW_LENGTH
  const previewContent = isLong ? content.slice(0, MAX_PREVIEW_LENGTH) + '...' : content
>>>>>>> 2e23c895

  // Helper function to generate initials from author's first and last name
  const getAuthorInitials = (author) => {
    if (!author) return 'U'
    const firstInitial = author.first_name?.[0] || ''
    const lastInitial = author.last_name?.[0] || ''
    return (firstInitial + lastInitial).toUpperCase() || 'U'
  }

  const formatDate = (dateString) => {
    const date = new Date(dateString)
    const now = new Date()
    const diffInHours = (now - date) / (1000 * 60 * 60)

    if (diffInHours < 1) {
      const diffInMinutes = Math.floor((now - date) / (1000 * 60))
      return diffInMinutes <= 1 ? 'Just now' : `${diffInMinutes}m ago`
    } else if (diffInHours < 24) {
      return `${Math.floor(diffInHours)}h ago`
    } else {
      return date.toLocaleDateString()
    }
  }

  const handleCommentToggle = () => {
    setShowComments(!showComments)
  }

  const handleCommentAdded = () => {
    setCommentCount(prev => prev + 1)
  }

  const handleDeletePost = async () => {
    if (!window.confirm('Are you sure you want to delete this post?')) {
      return
    }

    try {
      setIsLoading(true)
      const response = await fetch(`${API_URL}/api/groups/posts/delete/${post.ID}`, {
        method: 'DELETE',
        credentials: 'include',
      })

      if (!response.ok) {
        const data = await response.json()
        throw new Error(data.message || 'Failed to delete post')
      }

      if (onPostDeleted) {
        onPostDeleted(post.ID)
      }
      setActiveMenuPostId(null)
    } catch (err) {
      console.error('Error deleting post:', err)
      alert(err.message || 'An error occurred while deleting the post')
    } finally {
      setIsLoading(false)
    }
  }

  const handleUpdatePost = async () => {
    if (!editingPost) return

    try {
      setIsLoading(true)
      const response = await fetch(`${API_URL}/api/groups/posts/update`, {
        method: 'PUT',
        headers: {
          'Content-Type': 'application/json',
        },
        body: JSON.stringify({
          post_id: editingPost.ID,
          content: editingPost.Content,
        }),
        credentials: 'include',
      })

      if (!response.ok) {
        const data = await response.json()
        throw new Error(data.message || 'Failed to update post')
      }

      const updatedPost = await response.json()
      
      // Update the post in the parent component
      if (onPostDeleted) {
        // We'll use onPostDeleted as a callback to refresh the posts
        onPostDeleted(null, updatedPost.data)
      }
      
      setEditingPost(null)
      setActiveMenuPostId(null)
    } catch (err) {
      console.error('Error updating post:', err)
      alert(err.message || 'An error occurred while updating the post')
    } finally {
      setIsLoading(false)
    }
  }

  const handleLikeToggle = async () => {
    if (isLoading) return
    setIsLoading(true)
    const prevLiked = isLiked
    setIsLiked(!prevLiked)
    setLikeCount(prev => prevLiked ? prev - 1 : prev + 1)
    try {
      const response = await fetch(`${API_URL}/api/groups/posts/like`, {
        method: 'POST',
        headers: { 'Content-Type': 'application/json' },
        body: JSON.stringify({ post_id: post.ID }),
        credentials: 'include',
      })
      if (!response.ok) {
        throw new Error('Failed to update like')
      }
      const data = await response.json()
      setIsLiked(data.data?.liked ?? !prevLiked)
      setLikeCount(data.data?.like_count ?? (prevLiked ? likeCount - 1 : likeCount + 1))
    } catch (err) {
      setIsLiked(prevLiked)
      setLikeCount(prev => prevLiked ? prev + 1 : prev - 1)
      alert(err.message || 'Failed to update like')
    } finally {
      setIsLoading(false)
    }
  }

  const isPostCreator = user && user.id === post.Author?.id

  return (
    <div className="card">
      <div className={styles.post}>
        <div className={styles.postHeader}>
          <div className={styles.postUser}>
            <div className={styles.userAvatar}>
              {post.Author?.avatar_path ? (
                <img
                  src={`${API_URL}${post.Author.avatar_path}`}
                  alt={`${post.Author.first_name} ${post.Author.last_name}`}
                />
              ) : (
                <div className={styles.avatarPlaceholder}>
                  {getAuthorInitials(post.Author)}
                </div>
              )}
            </div>
            <div className={styles.postUserInfo}>
              <h4>{post.Author?.first_name} {post.Author?.last_name}</h4>
              <div className={styles.postMeta}>
                {formatDate(post.CreatedAt)} • <i className="fas fa-users"></i> Group Post
              </div>
            </div>
          </div>
          {isPostCreator && (
            <div className={styles.postMenu}>
              <button 
                onClick={() => setActiveMenuPostId(activeMenuPostId === post.ID ? null : post.ID)} 
                className={styles.menuButton}
                disabled={isLoading}
              >
                <i className="fas fa-ellipsis-h"></i>
              </button>
              {activeMenuPostId === post.ID && (
                <div className={styles.dropdownMenu} ref={menuRef}>
                  <button onClick={() => setEditingPost({ ...post })} disabled={isLoading}>
                    Edit
                  </button>
                  <button onClick={handleDeletePost} disabled={isLoading}>
                    Delete
                  </button>
                </div>
              )}
            </div>
          )}
        </div>

<<<<<<< HEAD
        {editingPost && editingPost.ID === post.ID ? (
          <div className={styles.editPost}>
            <textarea
              value={editingPost.Content}
              onChange={(e) => setEditingPost({ ...editingPost, Content: e.target.value })}
              className={styles.editTextArea}
              disabled={isLoading}
            />
            <div className={styles.editActions}>
              <button onClick={() => setEditingPost(null)} className={styles.cancelButton} disabled={isLoading}>
                Cancel
              </button>
              <button onClick={handleUpdatePost} className={styles.saveButton} disabled={isLoading}>
                {isLoading ? 'Saving...' : 'Save'}
              </button>
            </div>
          </div>
        ) : (
          <div className={styles.postContent}>
            {post.Content}
          </div>
        )}
=======
        <div className={styles.postContent}>
          {expanded || !isLong ? content : previewContent}
          {isLong && (
            <span
              style={{ color: 'var(--primary-navy)', cursor: 'pointer', marginLeft: 8, fontWeight: 500 }}
              onClick={() => setExpanded((prev) => !prev)}
            >
              {expanded ? ' Show less' : ' Read more'}
            </span>
          )}
        </div>
>>>>>>> 2e23c895

        {post.ImagePath && (
          <div className={styles.postImage}>
            <img
              src={`${API_URL}${post.ImagePath}`}
              alt="Post attachment"
            />
          </div>
        )}

        <div className={styles.postStats}>
          <span>{likeCount} like{likeCount !== 1 ? 's' : ''} • {commentCount} comment{commentCount !== 1 ? 's' : ''}</span>
        </div>

        <div className={styles.postActionsRow}>
          <div
            className={`${styles.postAction} ${isLiked ? styles.liked : ''}`}
            onClick={handleLikeToggle}
            disabled={isLoading}
            style={{ cursor: isLoading ? 'not-allowed' : 'pointer' }}
          >
            <i className={isLiked ? 'fas fa-heart' : 'far fa-heart'}></i>
            Like
          </div>
          <div
            className={styles.postAction}
            onClick={handleCommentToggle}
          >
            <i className="far fa-comment"></i>
            Comment
          </div>
        </div>

        {/* Comments Section */}
        {showComments && (
          <GroupComments 
            postId={post.ID}
            isGroupMember={isGroupMember}
            onCommentAdded={handleCommentAdded}
          />
        )}
      </div>
    </div>
  )
}<|MERGE_RESOLUTION|>--- conflicted
+++ resolved
@@ -8,8 +8,8 @@
 export default function GroupPost({ post, onPostDeleted, isGroupMember }) {
   const { user } = useAuth()
   const [showComments, setShowComments] = useState(false)
-<<<<<<< HEAD
   const [commentCount, setCommentCount] = useState(post.CommentCount || 0)
+  const [expanded, setExpanded] = useState(false)
   const [activeMenuPostId, setActiveMenuPostId] = useState(null)
   const [editingPost, setEditingPost] = useState(null)
   const [isLoading, setIsLoading] = useState(false)
@@ -19,6 +19,11 @@
 
   const API_URL = process.env.NEXT_PUBLIC_API_URL || 'http://localhost:8080'
 
+  const MAX_PREVIEW_LENGTH = 350
+  const content = post.Content || post.content // fallback for different post object shapes
+  const isLong = content && content.length > MAX_PREVIEW_LENGTH
+  const previewContent = isLong ? content.slice(0, MAX_PREVIEW_LENGTH) + '...' : content
+
   // Handle clicking outside the dropdown menu
   useEffect(() => {
     function handleClickOutside(event) {
@@ -32,17 +37,6 @@
       document.removeEventListener('mousedown', handleClickOutside)
     }
   }, [])
-=======
-  const [commentCount, setCommentCount] = useState(post.comment_count || 0)
-  const [expanded, setExpanded] = useState(false)
-
-  const API_URL = process.env.NEXT_PUBLIC_API_URL || 'http://localhost:8080'
-
-  const MAX_PREVIEW_LENGTH = 350
-  const content = post.Content || post.content // fallback for different post object shapes
-  const isLong = content && content.length > MAX_PREVIEW_LENGTH
-  const previewContent = isLong ? content.slice(0, MAX_PREVIEW_LENGTH) + '...' : content
->>>>>>> 2e23c895
 
   // Helper function to generate initials from author's first and last name
   const getAuthorInitials = (author) => {
@@ -221,7 +215,6 @@
           )}
         </div>
 
-<<<<<<< HEAD
         {editingPost && editingPost.ID === post.ID ? (
           <div className={styles.editPost}>
             <textarea
@@ -244,19 +237,6 @@
             {post.Content}
           </div>
         )}
-=======
-        <div className={styles.postContent}>
-          {expanded || !isLong ? content : previewContent}
-          {isLong && (
-            <span
-              style={{ color: 'var(--primary-navy)', cursor: 'pointer', marginLeft: 8, fontWeight: 500 }}
-              onClick={() => setExpanded((prev) => !prev)}
-            >
-              {expanded ? ' Show less' : ' Read more'}
-            </span>
-          )}
-        </div>
->>>>>>> 2e23c895
 
         {post.ImagePath && (
           <div className={styles.postImage}>
