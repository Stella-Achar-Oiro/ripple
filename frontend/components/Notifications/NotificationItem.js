'use client'

import { useState } from 'react'
import { useNotifications } from '../../contexts/NotificationContext'
import styles from './NotificationItem.module.css'

export default function NotificationItem({ notification }) {
  const [isHandling, setIsHandling] = useState(false)
  const { markAsRead, handleGroupInvitation, handleFollowRequest, formatNotificationTime, getNotificationIcon } = useNotifications()

  const handleClick = async () => {
    if (!notification.is_read) {
      await markAsRead(notification.id)
    }
  }

  const handleGroupInvitationAction = async (action) => {
    if (isHandling) return

    try {
      setIsHandling(true)
      
      // Extract membership ID from related_id
      const membershipId = notification.related_id
      if (!membershipId) {
        throw new Error('Invalid invitation data')
      }

      await handleGroupInvitation(membershipId, action)
      
      // Mark notification as read after handling
      if (!notification.is_read) {
        await markAsRead(notification.id)
      }
    } catch (error) {
      console.error('Error handling group invitation:', error)
      alert('Failed to handle invitation. Please try again.')
    } finally {
      setIsHandling(false)
    }
  }

  const handleFollowRequestAction = async (action) => {
    if (isHandling) return

    try {
      setIsHandling(true)
      
      // Extract follow ID from related_id
      const followId = notification.related_id
      if (!followId) {
        throw new Error('Invalid follow request data')
      }

      await handleFollowRequest(followId, action)
      
      // Mark notification as read after handling
      if (!notification.is_read) {
        await markAsRead(notification.id)
      }
    } catch (error) {
      console.error('Error handling follow request:', error)
      alert('Failed to handle follow request. Please try again.')
    } finally {
      setIsHandling(false)
    }
  }

  const renderNotificationContent = () => {
    const iconClass = getNotificationIcon(notification.type)
    
    return (
      <div className={styles.notificationContent}>
        <div className={styles.notificationHeader}>
          <i className={iconClass}></i>
          <span className={styles.notificationTitle}>{notification.title}</span>
        </div>
        <div className={styles.notificationMessage}>
          {notification.message}
        </div>
        <div className={styles.notificationTime}>
          {formatNotificationTime(notification.created_at)}
        </div>
      </div>
    )
  }

  const handleFollowRequestAction = async (action) => {
    if (isHandling) return

    try {
      setIsHandling(true)
      
      const followId = notification.related_id
      if (!followId) {
        throw new Error('Invalid follow request data')
      }

      const response = await fetch(`${process.env.NEXT_PUBLIC_API_URL || 'http://localhost:8080'}/api/follow/handle`, {
        method: 'POST',
        headers: {
          'Content-Type': 'application/json'
        },
        credentials: 'include',
        body: JSON.stringify({
          follow_id: followId,
          action: action
        })
      })

      if (response.ok) {
        // Mark notification as read after handling
        if (!notification.is_read) {
          await markAsRead(notification.id)
        }
      } else {
        throw new Error('Failed to handle follow request')
      }
    } catch (error) {
      console.error('Error handling follow request:', error)
      alert('Failed to handle follow request. Please try again.')
    } finally {
      setIsHandling(false)
    }
  }

  const renderActions = () => {
    if (notification.is_read) return null

    // Handle follow requests
    if (notification.type === 'follow_request') {
      return (
        <div className={styles.notificationActions}>
          <button
            className={`${styles.actionButton} ${styles.acceptButton}`}
            onClick={(e) => {
              e.stopPropagation()
              handleFollowRequestAction('accept')
            }}
            disabled={isHandling}
          >
            {isHandling ? (
              <i className="fas fa-spinner fa-spin"></i>
            ) : (
              <>
                <i className="fas fa-check"></i>
                Accept
              </>
            )}
          </button>
          <button
            className={`${styles.actionButton} ${styles.declineButton}`}
            onClick={(e) => {
              e.stopPropagation()
              handleFollowRequestAction('decline')
            }}
            disabled={isHandling}
          >
            {isHandling ? (
              <i className="fas fa-spinner fa-spin"></i>
            ) : (
              <>
                <i className="fas fa-times"></i>
                Decline
              </>
            )}
          </button>
        </div>
      )
    }

    // Handle group invitations and requests
    if (notification.type === 'group_invitation' || notification.type === 'group_request') {
      const isInvitation = notification.type === 'group_invitation'
      
      return (
        <div className={styles.notificationActions}>
          <button
            className={`${styles.actionButton} ${styles.acceptButton}`}
            onClick={(e) => {
              e.stopPropagation()
              handleGroupInvitationAction('accept')
            }}
            disabled={isHandling}
          >
            {isHandling ? (
              <i className="fas fa-spinner fa-spin"></i>
            ) : (
              <>
                <i className="fas fa-check"></i>
                {isInvitation ? 'Accept' : 'Approve'}
              </>
            )}
          </button>
          <button
            className={`${styles.actionButton} ${styles.declineButton}`}
            onClick={(e) => {
              e.stopPropagation()
              handleGroupInvitationAction('decline')
            }}
            disabled={isHandling}
          >
            {isHandling ? (
              <i className="fas fa-spinner fa-spin"></i>
            ) : (
              <>
                <i className="fas fa-times"></i>
                {isInvitation ? 'Decline' : 'Reject'}
              </>
            )}
          </button>
        </div>
      )
    }

    return null
  }

  const renderFollowActions = () => {
    // Show actions for follow requests if not read
    if (notification.type !== 'follow_request' || notification.is_read) {
      return null
    }

    return (
      <div className={styles.notificationActions}>
        <button
          className={`${styles.actionButton} ${styles.acceptButton}`}
          onClick={(e) => {
            e.stopPropagation()
            handleFollowRequestAction('accept')
          }}
          disabled={isHandling}
        >
          {isHandling ? (
            <i className="fas fa-spinner fa-spin"></i>
          ) : (
            <>
              <i className="fas fa-check"></i>
              Accept
            </>
          )}
        </button>
        <button
          className={`${styles.actionButton} ${styles.declineButton}`}
          onClick={(e) => {
            e.stopPropagation()
            handleFollowRequestAction('decline')
          }}
          disabled={isHandling}
        >
          {isHandling ? (
            <i className="fas fa-spinner fa-spin"></i>
          ) : (
            <>
              <i className="fas fa-times"></i>
              Decline
            </>
          )}
        </button>
      </div>
    )
  }

  return (
    <div
      className={`${styles.notificationItem} ${!notification.is_read ? styles.unread : ''}`}
      onClick={handleClick}
    >
      {renderNotificationContent()}
<<<<<<< HEAD
      {renderActions()}
=======
      {renderGroupActions()}
      {renderFollowActions()}
>>>>>>> cb7b7bc1
    </div>
  )
}<|MERGE_RESOLUTION|>--- conflicted
+++ resolved
@@ -35,32 +35,6 @@
     } catch (error) {
       console.error('Error handling group invitation:', error)
       alert('Failed to handle invitation. Please try again.')
-    } finally {
-      setIsHandling(false)
-    }
-  }
-
-  const handleFollowRequestAction = async (action) => {
-    if (isHandling) return
-
-    try {
-      setIsHandling(true)
-      
-      // Extract follow ID from related_id
-      const followId = notification.related_id
-      if (!followId) {
-        throw new Error('Invalid follow request data')
-      }
-
-      await handleFollowRequest(followId, action)
-      
-      // Mark notification as read after handling
-      if (!notification.is_read) {
-        await markAsRead(notification.id)
-      }
-    } catch (error) {
-      console.error('Error handling follow request:', error)
-      alert('Failed to handle follow request. Please try again.')
     } finally {
       setIsHandling(false)
     }
@@ -268,12 +242,7 @@
       onClick={handleClick}
     >
       {renderNotificationContent()}
-<<<<<<< HEAD
       {renderActions()}
-=======
-      {renderGroupActions()}
-      {renderFollowActions()}
->>>>>>> cb7b7bc1
     </div>
   )
 }