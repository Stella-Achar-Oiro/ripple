--- conflicted
+++ resolved
@@ -50,8 +50,7 @@
 .friendName {
   font-size: 14px;
   font-weight: 500;
-<<<<<<< HEAD
-  color: var(--primary-navy);
+  color: var(--text-primary);
 }
 
 .loadingState,
@@ -74,7 +73,4 @@
 .loadingState span,
 .emptyState span {
   font-size: 12px;
-=======
-  color: var(--text-primary);
->>>>>>> 5edb0a5b
 }